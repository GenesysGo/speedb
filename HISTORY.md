# Speedb Change Log 

## Unreleased

* Fix RepeatableThread to work properly with on thread start callback feature (https://github.com/speedb-io/speedb/pull/667).

### New Features
* Non-Blocking Manual Compaction (CompactRange()) - Support non-blocking manual compactions by setting a new CompactRangeOptions option (async_completion_cb). When set, the CompactRange() call will return control to the caller immediately. The manual compaction iteslf will be performed in an internally created thread. The manual compaction will ALWAYS call the specified callback upon completion and provide the completion status (#597).


### Enhancements
* Unit Testing: Expose the disallow_trivial_move flag in the MoveFilesToLevel testing utility (#677).
* Static Pinning: Report pinning policy name and parameters to the log (#691).
* LOG Reporting: add reporting capabilities to the WriteController and the WriteBufferManager by saving the Loggers of the dbs which are using them internally and issuing WARN msgs to these Loggers whenever the state of the WC and WBM changes in regards to delaying (#556).
* Enable speedb features: Use Scoped Pinning Policy in Enable speedb feature (#459).
* sst_dump: display metaindex_handle and the index_handle's offset and size in footer information (#404).

### Bug Fixes
* db_bench: Fix SeekRandomWriteRandom valid check. Use key and value only after checking iterator is valid.
* Fix a JAVA build issue introduced by #597 (#680)
<<<<<<< HEAD
* support hash spdb as part of enable speedb features  (#653)
=======
* Static Pinning: Make static pinning decisions based on the table's level relative to the currently known last level with data (rather than bottommost level) at the time a table reader is created and added to the table cache (#662).
>>>>>>> ab9df1af

### Miscellaneous
* Unit tests: Disable CancelCompactionWaitingOnConflict and CompactionLimiter in db_compaction_test since they sometimes fail or get stuck. These need to be investigated and reenabled.

## Grapes v2.6.0 (8/22/2023)
Based on RocksDB 8.1.1

### New Features
* Snapshot optimization - The most important information inside a snapshot is its Sequence number, which allows the compaction to know if the key-value should be deleted or not. The sequence number is being changed when modification happens in the db. This feature allows the db to take a snapshot without acquiring db mutex when the last snapshot has the same sequence number as a new one. In transactional db with mostly read operations, it should improve performance when used with multithreaded environment and as well other scenarios of taking large amount of snapshots with mostly read operations.
* Add a TablePinningPolicy to the BlockBasedTableOptions.  This class controls when blocks should be pinned in memory for a block based table.  The default behavior uses the MetadataCacheOptions to control pinning and behaves identical to the previous releases. 
* Redo of Index/Filter/Data blocks sizes in Block (LRU) Block Cache per CF after rebase on RocksDB 8.1 . This was part of v2.3.0 and was broken due to changes made in RocksDB. This feature provides per CF information on the size of its Index / Filter / Data blocks in the block cache (only for LRUCache at the moment). The information is printed to the log and the kBlockCacheCfStats and kFastBlockCacheCfStats properties were added to support obtaining the information programmatically.

### Enhancements
* db_bench: add estimate-table-readers-mem benchmark which prints these stats.
* A new option on_thread_start_callback has been added. It allows to set thread affinity or perform other optimizations (e.g. NUMA pinning) to speedb background threads. 
An example file on_thread_start_callback_example.cc has been provided to demonstrate how to use this feature.
* Support Spdb memtable in Java and C (#548)

### Bug Fixes
* unit tests: fix GlobalWriteControllerTest.GlobalAndWBMSetupDelay by waiting for the memtable memory release.
* spdb memtable: use_seek_parallel_threshold option parameter mishandled (#570)
* build: Plug memtable global switch memtable stuck fix.  (#606)
* build: Windows compilation fix (#568).
* Logger: fix Block cache stats trace by spacing it from the last trace (#578).
* WriteController: move the class to public interface which should have been done under #346.
* unit tests: fix DBCompactionTest.DisableMultiManualCompaction by blocking all bg compaction threads which increased by default to 8 in #194.
* Proactive Flushes: fix accounting with non-WBM initiated flushes.

### Miscellaneous
* move hashSpdb memtable from plugin to main code (#639)

## Fig v2.5.0 (06/14/2023)
Based on RocksDB 8.1.1

### New Features
 * Enable Speedb Features : Speedb users currently configure the database manually. New Speedb users are required to spend a lot of effort reading the documentation of the Speedb features.
 The purpose of this feature is to help users enable and set Speedb options easily to a default configuration.
 The SharedOptions class was added to improve the usability of multiple databases cases by arranging shared options.(#543)
* Delay writes gradually based on memory usage of the WriteBufferManager (WBM).
Before this PR, setting allow_stall in the WBM's constructor meant that writes are completely stopped when the WBM's memory usage exceeds its quota. The goal here is to gradually decrease
the users write speed before that threshold is reached in order to gain stability.
To use this feature, pass allow_stall = true to the ctor of WBM and the db needs to be opened with options.use_dynamic_delay = true. The WBM will setup delay requests starting from (start_delay_percent * _buffer_size) / 100 (default value is 70) (start_delay_percent is another WBM ctor parameter).
Changes to the WBM's memory are tracked in WriteBufferManager::ReserveMem and FreeMem.
Once the WBM reached its capacity, if allow_stall == true, writes will be stopped using the old ShouldStall() and WBMStallWrites(). (#423)
* Prevent flush entry followed delete operations
currently during memtable flush ,  if key has a match key in the
delete range table and this record has no snapshot related to it,
we still write it with its value to SST file.
This feature keeps only the delete record and reduce SST size for later compaction.
(#411)

### Enhancements
* CI: add a workflow for building and publishing jar to maven central (#507)
* LOG: Compaction job traces - report cf name and job id (#511)
* db_stress: Add cost_write_buffer_to_cache flag (#513)
* LOG: Display cf names in rolled logs with their options (#419)
* Log Improvement: Report the name of cf-s whose options are skipped in the log (#520)

### Bug Fixes
* CI: fix sanity check to use clang-format 10
* CI: run sanity only once on PRs
* Makefile: Remove pycache artifacts after running gtest-parallel (#495)
* AVX512: fix disabling other optimizations (#489)
* stress test: fix decoding error (#498)
* db_bench and stress: fix WBM initiation (#510)
* Sanitize max_num_parallel_flushes in WBM if 0 (#460)
* WriteController: fix for stop while shutting down (#499)
Also switch to waiting a sec on the CV each time. This is required since a bg error doesn't signal the CV in the WriteController.
* fix UnlockWALStallCleared test in utilities/transactions/transaction_test.cc (#514)
* Always assume optimize_filters_for_memory=false when creating a paired bloom filter (#488)
* spdb memtable use after free bug (#501)
* db_bench: Create a WBM once for all db-s regardless of their use in different groups (#550)
* Tompstone unit test faiure (#560)
* build: Remove unused variables in unit tests (#581)

### Miscellaneous
* disable failing unit tests and paired bloom filter stress testing
* version: update Speedb patch version to 2.4.1 (#503)

## Speedb v2.4.1 ( 04/19/2023)

### Enhancements
* Add the ability to create any Filter Policy in java (including ribbon filter and the Speedb paired bloom filter) by @mrambacher in #387

### Bug Fixes
* Write Flow: Reduce debug log size. Note: the write flow is still experimental in this release (#461) by @ayulas in #472

## Ephedra v2.4.0 (04/05/2023)

### New Features
* New beezcli: Interactive CLI that offers data access and admin commands by @ofriedma in #427
* Global delayed write rate: manage the delayed write rate across multiple CFs/databases by @Yuval-Ariel in #392
* New write flow: Major improvement of writing while reading. Note: This feature is experimental and it consumes slightly more memory in this release by @ayulas in #445

### Enhancements
* Skip expired object while using DBWithTtl by @ofriedma in #403

### Bug Fixes
* Dynamic delay writes: fix pending bytes rate calculation by @Yuval-Ariel in #451
* Global delay write: check again credits under mutex by @Yuval-Ariel in #438

### Miscellaneous
* Add back accidental revert in DropRandomUnsyncedData by @mrambacher in #402
* Add speedb licenses to code by @ofriedma in #409
* Enforce writing licenses inside a source file by @ofriedma in #410
* Makefile: Use speedb libs in build_size target by @AmnonHanuhov in #399
* Replace uint with unsinged int (Windows Build Failure) (#420) by @udi-speedb in #421
* crashtest: dont reroll skip_list or HashSpdRepFactory by @Yuval-Ariel in #452
* Options: Forward declare WriteBufferManager by @AmnonHanuhov in #433

## Dragon Fruit v2.3.0 (02/15/2023)
Based on RocksDB 7.7.8

### New Features
* New Live configuration changes: support changing immutable options on the fly by @mrambacher in #294

### Enhancements
* Improved performance while using the sorted-hash memtable (#298) by @ayulas in #299
* Added prints and query option of Index size per CF - LRU Cache Only (#338) by @udi-speedb in #368
* Add F_BARRIERFSYNC for Sync operations on MacOS (addresses the issue raised in rocksdb#11035) by @mrambacher in #319
* Paired-Bloom-Filter: Balancing rounding to batches between the bottom-most level and other levels by @noamhaham in #371
* db_bench: recreate only specified DBs in a group of benchmarks by @andy-byers in #370
* Use a NoSyncFileSystem to skip Sync/FSync to reduce test times ( based on RocksDB PR 9545) by @mrambacher in #380

### Bug Fixes
* Delayed Writes: fix L0 calc bug by @Yuval-Ariel in #311
* util: Fixed compilation failure on Fedora 35 with gcc 11.2.1 and gflag 2.2.2  by @AmnonHanuhov in #396
* Fixed compilation failure on windows  by @ayulas in #384
* Fixed compilation issues on Mac by @mrambacher in #393
* Use the Test Name for the dbname when running unit tests by @mrambacher in #353

### Miscellaneous
* Added Speedb is awesome example to the getting started section by @RoyBenMoshe in #382
* unit tests: fix CompactionServiceTest.RemoteEventListener (#314) by @Yuval-Ariel in #354
* Artifacts check tool - readme file was updated by @RoyBenMoshe in #293
* Don't use AVX512 with asan by @Yuval-Ariel in #398


## Speedb v2.2.1 (01/30/2023)
Based on RocksDB 7.7.8

### Bug Fixes
* Delayed Writes: fixed L0 calculation bug by @Yuval-Ariel in #311

### Miscellaneous
* Added WBM's cache info to the log (#312) by @udi-speedb in #313
* db_bench: set db_bench defaults to Speedb (#61) by @Yuval-Ariel in #322
* build: remove the dependency on GNU Parallel for running unit tests by @AmnonHanuhov in #243

## Coconut v2.2.0 (12/22/2022)
Based on RocksDB 7.7.3

### New Features
* Proactive flushes for better resources utilization by @udi-speedb #185
* Dynamic delayed write mechanism for consistent performance by @Yuval-Ariel in #281

### Enhancements 
* Paired block bloom: Removed the bits-per-key limitation for better results by @udi-speedb in #163
* Allow running multiple benchmark, each with its own configuration by @udi-speedb in #250
* db_bench: Support '--groups' in addition to '-groups' (#283) by @udi-speedb in #295
* db_stress enhancement: Support control over WBM's allow_stall by @udi-speedb in #289
* Shorten latency while switch generic memtable by @ayulas in #297

### Bug Fixes
* db_bench: bug fix inserted in #200 (#263) by @Yuval-Ariel in #265
* db_bench: ErrorExit from static func bug (#277) by @Yuval-Ariel in #278
* Proactive Flushes: compilation warnings fix (#304) by @Yuval-Ariel in #307

### Miscellaneous
Added info to the log file for artifact testing by @RoyBenMoshe in #286
Disable LoadCustomizableTest.LoadMemTableRepFactoryTest (#303) by @ayulas in #305

## Speedb v2.1.1 (11/15/2022)
### Bug Fixes
* Shorten latency while switch memtable (#14)
* Fixed a crash that occurred when using the hash memtable. (#98)
* memtable_list: avoid rolling back memtable flush on CF drop (#144)
* crashtest: fix 0 value of data_block_hash_table_util_ratio (#214)
* deletefile_test: fix breakage caused by the compaction threads change (#218)
* cmake: clean up on successful runs and randomise test scheduling (#202)
* build: add a version build-tag for non-release builds (#156)
* build: support ccache and sccache in the Makefile build (#170)
* docs: fix instructions for building Speedb in README.md and INSTALL.md
* readme typo fix by @azmisaquib (#223)
* build_version: apply the build tag to the Speedb version string (#231)
* build: correctly handle merge commits when calculating a build tag (#207)
* db_test2: fix BackgroundPurgeTest (#236)
* Update HISTORY.md (#239)
* db_bench: Fix a bug when destructing a Benchmark with multiple db-s (#234)
* db_bench: add benchmark - seektodeletedranges (#201)


## Blueberry v2.1.0 (10/26/2022) 
Based on RocksDB 7.2.2
### New Features
* Added new Paired bloom filter that reduces false positive rate with the same performance and memory. In some configurations, the memory consumption is even reduced by up to 30%.
Note: Paired bloom filter is recommended to use when the number of bits per key is larger than 10. (#54)
* Added Plugin Tests to builds (#143)

### Enhancements
* The default value for the number of compaction threads has changed to 8 (#194)
* An infrastructure addition for a future feature: added API to retrieve the amount of immutable memory that can be freed. (#113)
* cmake: allow running the tests in parallel like in the Makefile (#103)
* build: fix the java test target dependencies (#129)
* flush_job: do not roll back memtable flush on CF drop and DB shutdown (#127)
* When background purges are used, set their priority to low instead of high, (#151)
* Added db_bench option to change the parameter: avoid_unnecessary_blocking_io (#184)
* Allow construction of Filter Policy from uri to the tools (#83)

### Miscellaneous
* Remove the GPL as an alternative license (#119)
* Fix shell tab-completions in makefile (#148)
* Added Speedb change-log to the HISTORY.md file (#189)
* makefile: rework the dependency graph for faster test runs startup (#175)
* Change the name of the output artifacts to Speedb (#66)


## Apricot v2.0.0 (08/04/2022)
Based on RocksDB 7.2.2 
### New Features
* Added a new hash based memtable that supports concurrent reads and writes
* Added ability to create MemTableFactory from URI/string to tools

### Bug Fixes
* Avoid comparing Status using == as it compares only status codes. The comparison breaks when comparing against status::NoSpace() since it has a status code of `Code::kIOError` and only a subcode of `SubCode::kNoSpace`
* Fixed snapshots leak in optimistic_transaction_example: whenever the example is run under ASan, snapshots are acquired but not released, resulting in a memory leak error.
* ldb: fix get to print the entire value
* db_bench: fix Rocksdb bug of last_ref assertion. Test fails to delete multi-dbs correctly.
* db_bench: fix SeekRandom and ReadRandomWriteRandom to work on all CFs instead of the default
* db_bench to report accurate response time when using rate limit 
* db_test: add test for - forward the incomplete status on no_io (https://github.com/facebook/rocksdb/pull/8485) 
* CMake: use the old plugin infra and add support for *_FUNC* registration

## Miscellaneous
* LOG: Print write_buffer_manager size to LOG
* LOG: change log header to Speedb
* LOG & db_bench: metadata_cache_options - print to LOG and support its configuration in db_bench
* db_impl: use unique_ptr in DBImpl::Open for nicer memory management
* Explicitly compare the SuperVersion pointer in column_family
* Rename rocksdb threads to speedb
* Add a version number to Speedb builds
* Clang-Format: Do not include third-party code as any changes are either version updates or fixes.
* Git: add clangd cache to .gitignore


# Rocksdb Change Log
## 8.1.1 (04/06/2023)
### Bug Fixes
* In the DB::VerifyFileChecksums API, ensure that file system reads of SST files are equal to the readahead_size in ReadOptions, if specified. Previously, each read was 2x the readahead_size.

## 8.1.0 (03/18/2023)
### Behavior changes
* Compaction output file cutting logic now considers range tombstone start keys. For example, SST partitioner now may receive ParitionRequest for range tombstone start keys.
* If the async_io ReadOption is specified for MultiGet or NewIterator on a platform that doesn't support IO uring, the option is ignored and synchronous IO is used.

### Bug Fixes
* Fixed an issue for backward iteration when user defined timestamp is enabled in combination with BlobDB.
* Fixed a couple of cases where a Merge operand encountered during iteration wasn't reflected in the `internal_merge_count` PerfContext counter.
* Fixed a bug in CreateColumnFamilyWithImport()/ExportColumnFamily() which did not support range tombstones (#11252).
* Fixed a bug where an excluded column family from an atomic flush contains unflushed data that should've been included in this atomic flush (i.e, data of seqno less than the max seqno of this atomic flush), leading to potential data loss in this excluded column family when `WriteOptions::disableWAL == true` (#11148).

### New Features
* Add statistics rocksdb.secondary.cache.filter.hits, rocksdb.secondary.cache.index.hits, and rocksdb.secondary.cache.filter.hits
* Added a new PerfContext counter `internal_merge_point_lookup_count` which tracks the number of Merge operands applied while serving point lookup queries.
* Add new statistics rocksdb.table.open.prefetch.tail.read.bytes, rocksdb.table.open.prefetch.tail.{miss|hit}
* Add support for SecondaryCache with HyperClockCache (`HyperClockCacheOptions` inherits `secondary_cache` option from `ShardedCacheOptions`)
* Add new db properties `rocksdb.cf-write-stall-stats`, `rocksdb.db-write-stall-stats`and APIs to examine them in a structured way. In particular, users of `GetMapProperty()` with property `kCFWriteStallStats`/`kDBWriteStallStats` can now use the functions in `WriteStallStatsMapKeys` to find stats in the map.

### Public API Changes
* Changed various functions and features in `Cache` that are mostly relevant to custom implementations or wrappers. Especially, asychronous lookup functionality is moved from `Lookup()` to a new `StartAsyncLookup()` function.

## 8.0.0 (02/19/2023)
### Behavior changes
* `ReadOptions::verify_checksums=false` disables checksum verification for more reads of non-`CacheEntryRole::kDataBlock` blocks.
* In case of scan with async_io enabled, if posix doesn't support IOUring, Status::NotSupported error will be returned to the users. Initially that error was swallowed and reads were switched to synchronous reads.

### Bug Fixes
* Fixed a data race on `ColumnFamilyData::flush_reason` caused by concurrent flushes.
* Fixed an issue in `Get` and `MultiGet` when user-defined timestamps is enabled in combination with BlobDB.
* Fixed some atypical behaviors for `LockWAL()` such as allowing concurrent/recursive use and not expecting `UnlockWAL()` after non-OK result. See API comments.
* Fixed a feature interaction bug where for blobs `GetEntity` would expose the blob reference instead of the blob value.
* Fixed `DisableManualCompaction()` and `CompactRangeOptions::canceled` to cancel compactions even when they are waiting on conflicting compactions to finish
* Fixed a bug in which a successful `GetMergeOperands()` could transiently return `Status::MergeInProgress()`
* Return the correct error (Status::NotSupported()) to MultiGet caller when ReadOptions::async_io flag is true and IO uring is not enabled. Previously, Status::Corruption() was being returned when the actual failure was lack of async IO support.
* Fixed a bug in DB open/recovery from a compressed WAL that was caused due to incorrect handling of certain record fragments with the same offset within a WAL block.

### Feature Removal
* Remove RocksDB Lite.
* The feature block_cache_compressed is removed. Statistics related to it are removed too.
* Remove deprecated Env::LoadEnv(). Use Env::CreateFromString() instead.
* Remove deprecated FileSystem::Load(). Use FileSystem::CreateFromString() instead.
* Removed the deprecated version of these utility functions and the corresponding Java bindings: `LoadOptionsFromFile`, `LoadLatestOptions`, `CheckOptionsCompatibility`.
* Remove the FactoryFunc from the LoadObject method from the Customizable helper methods.

### Public API Changes
* Moved rarely-needed Cache class definition to new advanced_cache.h, and added a CacheWrapper class to advanced_cache.h. Minor changes to SimCache API definitions.
* Completely removed the following deprecated/obsolete statistics: the tickers `BLOCK_CACHE_INDEX_BYTES_EVICT`, `BLOCK_CACHE_FILTER_BYTES_EVICT`, `BLOOM_FILTER_MICROS`, `NO_FILE_CLOSES`, `STALL_L0_SLOWDOWN_MICROS`, `STALL_MEMTABLE_COMPACTION_MICROS`, `STALL_L0_NUM_FILES_MICROS`, `RATE_LIMIT_DELAY_MILLIS`, `NO_ITERATORS`, `NUMBER_FILTERED_DELETES`, `WRITE_TIMEDOUT`, `BLOB_DB_GC_NUM_KEYS_OVERWRITTEN`, `BLOB_DB_GC_NUM_KEYS_EXPIRED`, `BLOB_DB_GC_BYTES_OVERWRITTEN`, `BLOB_DB_GC_BYTES_EXPIRED`, `BLOCK_CACHE_COMPRESSION_DICT_BYTES_EVICT` as well as the histograms `STALL_L0_SLOWDOWN_COUNT`, `STALL_MEMTABLE_COMPACTION_COUNT`, `STALL_L0_NUM_FILES_COUNT`, `HARD_RATE_LIMIT_DELAY_COUNT`, `SOFT_RATE_LIMIT_DELAY_COUNT`, `BLOB_DB_GC_MICROS`, and `NUM_DATA_BLOCKS_READ_PER_LEVEL`. Note that as a result, the C++ enum values of the still supported statistics have changed. Developers are advised to not rely on the actual numeric values.
* Deprecated IngestExternalFileOptions::write_global_seqno and change default to false. This option only needs to be set to true to generate a DB compatible with RocksDB versions before 5.16.0.
* Remove deprecated APIs `GetColumnFamilyOptionsFrom{Map|String}(const ColumnFamilyOptions&, ..)`, `GetDBOptionsFrom{Map|String}(const DBOptions&, ..)`, `GetBlockBasedTableOptionsFrom{Map|String}(const BlockBasedTableOptions& table_options, ..)` and ` GetPlainTableOptionsFrom{Map|String}(const PlainTableOptions& table_options,..)`.
* Added a subcode of `Status::Corruption`, `Status::SubCode::kMergeOperatorFailed`, for users to identify corruption failures originating in the merge operator, as opposed to RocksDB's internally identified data corruptions

### Build Changes
* The `make` build now builds a shared library by default instead of a static library. Use `LIB_MODE=static` to override.

### New Features
* Compaction filters are now supported for wide-column entities by means of the `FilterV3` API. See the comment of the API for more details.
* Added `do_not_compress_roles` to `CompressedSecondaryCacheOptions` to disable compression on certain kinds of block. Filter blocks are now not compressed by CompressedSecondaryCache by default.
* Added a new `MultiGetEntity` API that enables batched wide-column point lookups. See the API comments for more details.

## 7.10.0 (01/23/2023)
### Behavior changes
* Make best-efforts recovery verify SST unique ID before Version construction (#10962)
* Introduce `epoch_number` and sort L0 files by `epoch_number` instead of `largest_seqno`. `epoch_number` represents the order of a file being flushed or ingested/imported. Compaction output file will be assigned with the minimum `epoch_number` among input files'. For L0, larger `epoch_number` indicates newer L0 file.

### Bug Fixes
* Fixed a regression in iterator where range tombstones after `iterate_upper_bound` is processed.
* Fixed a memory leak in MultiGet with async_io read option, caused by IO errors during table file open
* Fixed a bug that multi-level FIFO compaction deletes one file in non-L0 even when `CompactionOptionsFIFO::max_table_files_size` is no exceeded since #10348 or 7.8.0.
* Fixed a bug caused by `DB::SyncWAL()` affecting `track_and_verify_wals_in_manifest`. Without the fix, application may see "open error: Corruption: Missing WAL with log number" while trying to open the db. The corruption is a false alarm but prevents DB open (#10892).
* Fixed a BackupEngine bug in which RestoreDBFromLatestBackup would fail if the latest backup was deleted and there is another valid backup available.
* Fix L0 file misorder corruption caused by ingesting files of overlapping seqnos with memtable entries' through introducing `epoch_number`. Before the fix, `force_consistency_checks=true` may catch the corruption before it's exposed to readers, in which case writes returning `Status::Corruption` would be expected. Also replace the previous incomplete fix (#5958) to the same corruption with this new and more complete fix.
* Fixed a bug in LockWAL() leading to re-locking mutex (#11020).
* Fixed a heap use after free bug in async scan prefetching when the scan thread and another thread try to read and load the same seek block into cache.
* Fixed a heap use after free in async scan prefetching if dictionary compression is enabled, in which case sync read of the compression dictionary gets mixed with async prefetching
* Fixed a data race bug of `CompactRange()` under `change_level=true` acts on overlapping range with an ongoing file ingestion for level compaction. This will either result in overlapping file ranges corruption at a certain level caught by `force_consistency_checks=true` or protentially two same keys both with seqno 0 in two different levels (i.e, new data ends up in lower/older level). The latter will be caught by assertion in debug build but go silently and result in read returning wrong result in release build. This fix is general so it also replaced previous fixes to a similar problem for `CompactFiles()` (#4665), general `CompactRange()` and auto compaction (commit 5c64fb6 and 87dfc1d).
* Fixed a bug in compaction output cutting where small output files were produced due to TTL file cutting states were not being updated (#11075).

### New Features
* When an SstPartitionerFactory is configured, CompactRange() now automatically selects for compaction any files overlapping a partition boundary that is in the compaction range, even if no actual entries are in the requested compaction range. With this feature, manual compaction can be used to (re-)establish SST partition points when SstPartitioner changes, without a full compaction.
* Add BackupEngine feature to exclude files from backup that are known to be backed up elsewhere, using `CreateBackupOptions::exclude_files_callback`. To restore the DB, the excluded files must be provided in alternative backup directories using `RestoreOptions::alternate_dirs`.

### Public API Changes
* Substantial changes have been made to the Cache class to support internal development goals. Direct use of Cache class members is discouraged and further breaking modifications are expected in the future. SecondaryCache has some related changes and implementations will need to be updated. (Unlike Cache, SecondaryCache is still intended to support user implementations, and disruptive changes will be avoided.) (#10975)
* Add `MergeOperationOutput::op_failure_scope` for merge operator users to control the blast radius of merge operator failures. Existing merge operator users do not need to make any change to preserve the old behavior

### Performance Improvements
* Updated xxHash source code, which should improve kXXH3 checksum speed, at least on ARM (#11098).
* Improved CPU efficiency of DB reads, from block cache access improvements (#10975).

## 7.9.0 (11/21/2022)
### Performance Improvements
* Fixed an iterator performance regression for delete range users when scanning through a consecutive sequence of range tombstones (#10877).

### Bug Fixes
* Fix memory corruption error in scans if async_io is enabled. Memory corruption happened if there is IOError while reading the data leading to empty buffer and other buffer already in progress of async read goes again for reading.
* Fix failed memtable flush retry bug that could cause wrongly ordered updates, which would surface to writers as `Status::Corruption` in case of `force_consistency_checks=true` (default). It affects use cases that enable both parallel flush (`max_background_flushes > 1` or `max_background_jobs >= 8`) and non-default memtable count (`max_write_buffer_number > 2`).
* Fixed an issue where the `READ_NUM_MERGE_OPERANDS` ticker was not updated when the base key-value or tombstone was read from an SST file.
* Fixed a memory safety bug when using a SecondaryCache with `block_cache_compressed`. `block_cache_compressed` no longer attempts to use SecondaryCache features.
* Fixed a regression in scan for async_io. During seek, valid buffers were getting cleared causing a regression.
* Tiered Storage: fixed excessive keys written to penultimate level in non-debug builds.

### New Features
* Add basic support for user-defined timestamp to Merge (#10819).
* Add stats for ReadAsync time spent and async read errors.
* Basic support for the wide-column data model is now available. Wide-column entities can be stored using the `PutEntity` API, and retrieved using `GetEntity` and the new `columns` API of iterator. For compatibility, the classic APIs `Get` and `MultiGet`, as well as iterator's `value` API return the value of the anonymous default column of wide-column entities; also, `GetEntity` and iterator's `columns` return any plain key-values in the form of an entity which only has the anonymous default column. `Merge` (and `GetMergeOperands`) currently also apply to the default column; any other columns of entities are unaffected by `Merge` operations. Note that some features like compaction filters, transactions, user-defined timestamps, and the SST file writer do not yet support wide-column entities; also, there is currently no `MultiGet`-like API to retrieve multiple entities at once. We plan to gradually close the above gaps and also implement new features like column-level operations (e.g. updating or querying only certain columns of an entity).
* Marked HyperClockCache as a production-ready alternative to LRUCache for the block cache. HyperClockCache greatly improves hot-path CPU efficiency under high parallel load or high contention, with some documented caveats and limitations. As much as 4.5x higher ops/sec vs. LRUCache has been seen in db_bench under high parallel load.
* Add periodic diagnostics to info_log (LOG file) for HyperClockCache block cache if performance is degraded by bad `estimated_entry_charge` option.

### Public API Changes
* Marked `block_cache_compressed` as a deprecated feature. Use SecondaryCache instead.
* Added a `SecondaryCache::InsertSaved()` API, with default implementation depending on `Insert()`. Some implementations might need to add a custom implementation of `InsertSaved()`. (Details in API comments.)

## 7.8.0 (10/22/2022)
### New Features
* `DeleteRange()` now supports user-defined timestamp.
* Provide support for async_io with tailing iterators when ReadOptions.tailing is enabled during scans.
* Tiered Storage: allow data moving up from the last level to the penultimate level if the input level is penultimate level or above.
* Added `DB::Properties::kFastBlockCacheEntryStats`, which is similar to `DB::Properties::kBlockCacheEntryStats`, except returns cached (stale) values in more cases to reduce overhead.
* FIFO compaction now supports migrating from a multi-level DB via DB::Open(). During the migration phase, FIFO compaction picker will:
* picks the sst file with the smallest starting key in the bottom-most non-empty level.
* Note that during the migration phase, the file purge order will only be an approximation of "FIFO" as files in lower-level might sometime contain newer keys than files in upper-level.
* Added an option `ignore_max_compaction_bytes_for_input` to ignore max_compaction_bytes limit when adding files to be compacted from input level. This should help reduce write amplification. The option is enabled by default.
* Tiered Storage: allow data moving up from the last level even if it's a last level only compaction, as long as the penultimate level is empty.
* Add a new option IOOptions.do_not_recurse that can be used by underlying file systems to skip recursing through sub directories and list only files in GetChildren API.
* Add option `preserve_internal_time_seconds` to preserve the time information for the latest data. Which can be used to determine the age of data when `preclude_last_level_data_seconds` is enabled. The time information is attached with SST in table property `rocksdb.seqno.time.map` which can be parsed by tool ldb or sst_dump.

### Bug Fixes
* Fix a bug in io_uring_prep_cancel in AbortIO API for posix which expects sqe->addr to match with read request submitted and wrong paramter was being passed.
* Fixed a regression in iterator performance when the entire DB is a single memtable introduced in #10449. The fix is in #10705 and #10716.
* Fixed an optimistic transaction validation bug caused by DBImpl::GetLatestSequenceForKey() returning non-latest seq for merge (#10724).
* Fixed a bug in iterator refresh which could segfault for DeleteRange users (#10739).
* Fixed a bug causing manual flush with `flush_opts.wait=false` to stall when database has stopped all writes (#10001).
* Fixed a bug in iterator refresh that was not freeing up SuperVersion, which could cause excessive resource pinniung (#10770).
* Fixed a bug where RocksDB could be doing compaction endlessly when allow_ingest_behind is true and the bottommost level is not filled (#10767).
* Fixed a memory safety bug in experimental HyperClockCache (#10768)
* Fixed some cases where `ldb update_manifest` and `ldb unsafe_remove_sst_file` are not usable because they were requiring the DB files to match the existing manifest state (before updating the manifest to match a desired state).

### Performance Improvements
* Try to align the compaction output file boundaries to the next level ones, which can reduce more than 10% compaction load for the default level compaction. The feature is enabled by default, to disable, set `AdvancedColumnFamilyOptions.level_compaction_dynamic_file_size` to false. As a side effect, it can create SSTs larger than the target_file_size (capped at 2x target_file_size) or smaller files.
* Improve RoundRobin TTL compaction, which is going to be the same as normal RoundRobin compaction to move the compaction cursor.
* Fix a small CPU regression caused by a change that UserComparatorWrapper was made Customizable, because Customizable itself has small CPU overhead for initialization.

### Behavior Changes
* Sanitize min_write_buffer_number_to_merge to 1 if atomic flush is enabled to prevent unexpected data loss when WAL is disabled in a multi-column-family setting (#10773).
* With periodic stat dumper waits up every options.stats_dump_period_sec seconds, it won't dump stats for a CF if it has no change in the period, unless 7 periods have been skipped.
* Only periodic stats dumper triggered by options.stats_dump_period_sec will update stats interval. Ones triggered by DB::GetProperty() will not update stats interval and will report based on an interval since the last time stats dump period.

### Public API changes
* Make kXXH3 checksum the new default, because it is faster on common hardware, especially with kCRC32c affected by a performance bug in some versions of clang (https://github.com/facebook/rocksdb/issues/9891). DBs written with this new setting can be read by RocksDB 6.27 and newer.
* Refactor the classes, APIs and data structures for block cache tracing to allow a user provided trace writer to be used. Introduced an abstract BlockCacheTraceWriter class that takes a structured BlockCacheTraceRecord. The BlockCacheTraceWriter implementation can then format and log the record in whatever way it sees fit. The default BlockCacheTraceWriterImpl does file tracing using a user provided TraceWriter. More details in rocksdb/includb/block_cache_trace_writer.h.

## 7.7.0 (09/18/2022)
### Bug Fixes
* Fixed a hang when an operation such as `GetLiveFiles` or `CreateNewBackup` is asked to trigger and wait for memtable flush on a read-only DB. Such indirect requests for memtable flush are now ignored on a read-only DB.
* Fixed bug where `FlushWAL(true /* sync */)` (used by `GetLiveFilesStorageInfo()`, which is used by checkpoint and backup) could cause parallel writes at the tail of a WAL file to never be synced.
* Fix periodic_task unable to re-register the same task type, which may cause `SetOptions()` fail to update periodical_task time like: `stats_dump_period_sec`, `stats_persist_period_sec`.
* Fixed a bug in the rocksdb.prefetched.bytes.discarded stat. It was counting the prefetch buffer size, rather than the actual number of bytes discarded from the buffer.
* Fix bug where the directory containing CURRENT can left unsynced after CURRENT is updated to point to the latest MANIFEST, which leads to risk of unsync data loss of CURRENT.
* Update rocksdb.multiget.io.batch.size stat in non-async MultiGet as well.
* Fix a bug in key range overlap checking with concurrent compactions when user-defined timestamp is enabled. User-defined timestamps should be EXCLUDED when checking if two ranges overlap.
* Fixed a bug where the blob cache prepopulating logic did not consider the secondary cache (see #10603).
* Fixed the rocksdb.num.sst.read.per.level, rocksdb.num.index.and.filter.blocks.read.per.level and rocksdb.num.level.read.per.multiget stats in the MultiGet coroutines

### Public API changes
* Add `rocksdb_column_family_handle_get_id`, `rocksdb_column_family_handle_get_name` to get name, id of column family in C API
* Add a new stat rocksdb.async.prefetch.abort.micros to measure time spent waiting for async prefetch reads to abort

### Java API Changes
* Add CompactionPriority.RoundRobin.
* Revert to using the default metadata charge policy when creating an LRU cache via the Java API.

### Behavior Change
* DBOptions::verify_sst_unique_id_in_manifest is now an on-by-default feature that verifies SST file identity whenever they are opened by a DB, rather than only at DB::Open time.
* Right now, when the option migration tool (OptionChangeMigration()) migrates to FIFO compaction, it compacts all the data into one single SST file and move to L0. This might create a problem for some users: the giant file may be soon deleted to satisfy max_table_files_size, and might cayse the DB to be almost empty. We change the behavior so that the files are cut to be smaller, but these files might not follow the data insertion order. With the change, after the migration, migrated data might not be dropped by insertion order by FIFO compaction.
* When a block is firstly found from `CompressedSecondaryCache`, we just insert a dummy block into the primary cache and don’t erase the block from `CompressedSecondaryCache`. A standalone handle is returned to the caller. Only if the block is found again from `CompressedSecondaryCache` before the dummy block is evicted, we erase the block from `CompressedSecondaryCache` and insert it into the primary cache.
* When a block is firstly evicted from the primary cache to `CompressedSecondaryCache`, we just insert a dummy block in `CompressedSecondaryCache`. Only if it is evicted again before the dummy block is evicted from the cache, it is treated as a hot block and is inserted into `CompressedSecondaryCache`.
* Improved the estimation of memory used by cached blobs by taking into account the size of the object owning the blob value and also the allocator overhead if `malloc_usable_size` is available (see #10583).
* Blob values now have their own category in the cache occupancy statistics, as opposed to being lumped into the "Misc" bucket (see #10601).
* Change the optimize_multiget_for_io experimental ReadOptions flag to default on.

### New Features
*  RocksDB does internal auto prefetching if it notices 2 sequential reads if readahead_size is not specified. New option `num_file_reads_for_auto_readahead` is added in BlockBasedTableOptions which indicates after how many sequential reads internal auto prefetching should be start (default is 2).
* Added new perf context counters `block_cache_standalone_handle_count`, `block_cache_real_handle_count`,`compressed_sec_cache_insert_real_count`, `compressed_sec_cache_insert_dummy_count`, `compressed_sec_cache_uncompressed_bytes`, and `compressed_sec_cache_compressed_bytes`.
* Memory for blobs which are to be inserted into the blob cache is now allocated using the cache's allocator (see #10628 and #10647).
* HyperClockCache is an experimental, lock-free Cache alternative for block cache that offers much improved CPU efficiency under high parallel load or high contention, with some caveats. As much as 4.5x higher ops/sec vs. LRUCache has been seen in db_bench under high parallel load.
* `CompressedSecondaryCacheOptions::enable_custom_split_merge` is added for enabling the custom split and merge feature, which split the compressed value into chunks so that they may better fit jemalloc bins.

### Performance Improvements
* Iterator performance is improved for `DeleteRange()` users. Internally, iterator will skip to the end of a range tombstone when possible, instead of looping through each key and check individually if a key is range deleted.
* Eliminated some allocations and copies in the blob read path. Also, `PinnableSlice` now only points to the blob value and pins the backing resource (cache entry or buffer) in all cases, instead of containing a copy of the blob value. See #10625 and #10647.
* In case of scans with async_io enabled, few optimizations have been added to issue more asynchronous requests in parallel in order to avoid synchronous prefetching.
* `DeleteRange()` users should see improvement in get/iterator performance from mutable memtable (see #10547).

## 7.6.0 (08/19/2022)
### New Features
* Added `prepopulate_blob_cache` to ColumnFamilyOptions. If enabled, prepopulate warm/hot blobs which are already in memory into blob cache at the time of flush. On a flush, the blob that is in memory (in memtables) get flushed to the device. If using Direct IO, additional IO is incurred to read this blob back into memory again, which is avoided by enabling this option. This further helps if the workload exhibits high temporal locality, where most of the reads go to recently written data. This also helps in case of the remote file system since it involves network traffic and higher latencies.
* Support using secondary cache with the blob cache. When creating a blob cache, the user can set a secondary blob cache by configuring `secondary_cache` in LRUCacheOptions.
* Charge memory usage of blob cache when the backing cache of the blob cache and the block cache are different. If an operation reserving memory for blob cache exceeds the avaible space left in the block cache at some point (i.e, causing a cache full under `LRUCacheOptions::strict_capacity_limit` = true), creation will fail with `Status::MemoryLimit()`. To opt in this feature, enable charging `CacheEntryRole::kBlobCache` in `BlockBasedTableOptions::cache_usage_options`.
* Improve subcompaction range partition so that it is likely to be more even. More evenly distribution of subcompaction will improve compaction throughput for some workloads. All input files' index blocks to sample some anchor key points from which we pick positions to partition the input range. This would introduce some CPU overhead in compaction preparation phase, if subcompaction is enabled, but it should be a small fraction of the CPU usage of the whole compaction process. This also brings a behavier change: subcompaction number is much more likely to maxed out than before.
* Add CompactionPri::kRoundRobin, a compaction picking mode that cycles through all the files with a compact cursor in a round-robin manner. This feature is available since 7.5.
* Provide support for subcompactions for user_defined_timestamp.
* Added an option `memtable_protection_bytes_per_key` that turns on memtable per key-value checksum protection. Each memtable entry will be suffixed by a checksum that is computed during writes, and verified in reads/compaction. Detected corruption will be logged and with corruption status returned to user.
* Added a blob-specific cache priority level - bottom level. Blobs are typically lower-value targets for caching than data blocks, since 1) with BlobDB, data blocks containing blob references conceptually form an index structure which has to be consulted before we can read the blob value, and 2) cached blobs represent only a single key-value, while cached data blocks generally contain multiple KVs. The user can specify the new option `low_pri_pool_ratio` in `LRUCacheOptions` to configure the ratio of capacity reserved for low priority cache entries (and therefore the remaining ratio is the space reserved for the bottom level), or configuring the new argument `low_pri_pool_ratio` in `NewLRUCache()` to achieve the same effect.

### Public API changes
* Removed Customizable support for RateLimiter and removed its CreateFromString() and Type() functions.
* `CompactRangeOptions::exclusive_manual_compaction` is now false by default. This ensures RocksDB does not introduce artificial parallelism limitations by default.
* Tiered Storage: change `bottommost_temperture` to `last_level_temperture`. The old option name is kept only for migration, please use the new option. The behavior is changed to apply temperature for the `last_level` SST files only.
* Added a new experimental ReadOption flag called optimize_multiget_for_io, which when set attempts to reduce MultiGet latency by spawning coroutines for keys in multiple levels.

### Bug Fixes
* Fix a bug starting in 7.4.0 in which some fsync operations might be skipped in a DB after any DropColumnFamily on that DB, until it is re-opened. This can lead to data loss on power loss. (For custom FileSystem implementations, this could lead to `FSDirectory::Fsync` or `FSDirectory::Close` after the first `FSDirectory::Close`; Also, valgrind could report call to `close()` with `fd=-1`.)
* Fix a bug where `GenericRateLimiter` could revert the bandwidth set dynamically using `SetBytesPerSecond()` when a user configures a structure enclosing it, e.g., using `GetOptionsFromString()` to configure an `Options` that references an existing `RateLimiter` object.
* Fix race conditions in `GenericRateLimiter`.
* Fix a bug in `FIFOCompactionPicker::PickTTLCompaction` where total_size calculating might cause underflow
* Fix data race bug in hash linked list memtable. With this bug, read request might temporarily miss an old record in the memtable in a race condition to the hash bucket.
* Fix a bug that `best_efforts_recovery` may fail to open the db with mmap read.
* Fixed a bug where blobs read during compaction would pollute the cache.
* Fixed a data race in LRUCache when used with a secondary_cache.
* Fixed a bug where blobs read by iterators would be inserted into the cache even with the `fill_cache` read option set to false.
* Fixed the segfault caused by `AllocateData()` in `CompressedSecondaryCache::SplitValueIntoChunks()` and `MergeChunksIntoValueTest`.
* Fixed a bug in BlobDB where a mix of inlined and blob values could result in an incorrect value being passed to the compaction filter (see #10391).
* Fixed a memory leak bug in stress tests caused by `FaultInjectionSecondaryCache`.

### Behavior Change
* Added checksum handshake during the copying of decompressed WAL fragment. This together with #9875, #10037, #10212, #10114 and #10319 provides end-to-end integrity protection for write batch during recovery.
* To minimize the internal fragmentation caused by the variable size of the compressed blocks in `CompressedSecondaryCache`, the original block is split according to the jemalloc bin size in `Insert()` and then merged back in `Lookup()`.
* PosixLogger is removed and by default EnvLogger will be used for info logging. The behavior of the two loggers should be very similar when using the default Posix Env.
* Remove [min|max]_timestamp from VersionEdit for now since they are not tracked in MANIFEST anyway but consume two empty std::string (up to 64 bytes) for each file. Should they be added back in the future, we should store them more compactly.
* Improve universal tiered storage compaction picker to avoid extra major compaction triggered by size amplification. If `preclude_last_level_data_seconds` is enabled, the size amplification is calculated within non last_level data only which skip the last level and use the penultimate level as the size base.
* If an error is hit when writing to a file (append, sync, etc), RocksDB is more strict with not issuing more operations to it, except closing the file, with exceptions of some WAL file operations in error recovery path.
* A `WriteBufferManager` constructed with `allow_stall == false` will no longer trigger write stall implicitly by thrashing until memtable count limit is reached. Instead, a column family can continue accumulating writes while that CF is flushing, which means memory may increase. Users who prefer stalling writes must now explicitly set `allow_stall == true`.
* Add `CompressedSecondaryCache` into the stress tests.
* Block cache keys have changed, which will cause any persistent caches to miss between versions.

### Performance Improvements
* Instead of constructing `FragmentedRangeTombstoneList` during every read operation, it is now constructed once and stored in immutable memtables. This improves speed of querying range tombstones from immutable memtables.
* When using iterators with the integrated BlobDB implementation, blob cache handles are now released immediately when the iterator's position changes.
* MultiGet can now do more IO in parallel by reading data blocks from SST files in multiple levels, if the optimize_multiget_for_io ReadOption flag is set.

## 7.5.0 (07/15/2022)
### New Features
* Mempurge option flag `experimental_mempurge_threshold` is now a ColumnFamilyOptions and can now be dynamically configured using `SetOptions()`.
* Support backward iteration when `ReadOptions::iter_start_ts` is set.
* Provide support for ReadOptions.async_io with direct_io to improve Seek latency by using async IO to parallelize child iterator seek and doing asynchronous prefetching on sequential scans.
* Added support for blob caching in order to cache frequently used blobs for BlobDB.
  * User can configure the new ColumnFamilyOptions `blob_cache` to enable/disable blob caching.
  * Either sharing the backend cache with the block cache or using a completely separate cache is supported.
  * A new abstraction interface called `BlobSource` for blob read logic gives all users access to blobs, whether they are in the blob cache, secondary cache, or (remote) storage. Blobs can be potentially read both while handling user reads (`Get`, `MultiGet`, or iterator) and during compaction (while dealing with compaction filters, Merges, or garbage collection) but eventually all blob reads go through `Version::GetBlob` or, for MultiGet, `Version::MultiGetBlob` (and then get dispatched to the interface -- `BlobSource`).
* Add experimental tiered compaction feature `AdvancedColumnFamilyOptions::preclude_last_level_data_seconds`, which makes sure the new data inserted within preclude_last_level_data_seconds won't be placed on cold tier (the feature is not complete).

### Public API changes
* Add metadata related structs and functions in C API, including
  * `rocksdb_get_column_family_metadata()` and `rocksdb_get_column_family_metadata_cf()` to obtain `rocksdb_column_family_metadata_t`.
  * `rocksdb_column_family_metadata_t` and its get functions & destroy function.
  * `rocksdb_level_metadata_t` and its and its get functions & destroy function.
  * `rocksdb_file_metadata_t` and its and get functions & destroy functions.
* Add suggest_compact_range() and suggest_compact_range_cf() to C API.
* When using block cache strict capacity limit (`LRUCache` with `strict_capacity_limit=true`), DB operations now fail with Status code `kAborted` subcode `kMemoryLimit` (`IsMemoryLimit()`) instead of `kIncomplete` (`IsIncomplete()`) when the capacity limit is reached, because Incomplete can mean other specific things for some operations. In more detail, `Cache::Insert()` now returns the updated Status code and this usually propagates through RocksDB to the user on failure.
* NewClockCache calls temporarily return an LRUCache (with similar characteristics as the desired ClockCache). This is because ClockCache is being replaced by a new version (the old one had unknown bugs) but this is still under development.
* Add two functions `int ReserveThreads(int threads_to_be_reserved)` and `int ReleaseThreads(threads_to_be_released)` into `Env` class. In the default implementation, both return 0. Newly added `xxxEnv` class that inherits `Env` should implement these two functions for thread reservation/releasing features.
* Add `rocksdb_options_get_prepopulate_blob_cache` and `rocksdb_options_set_prepopulate_blob_cache` to C API.
* Add `prepopulateBlobCache` and `setPrepopulateBlobCache` to Java API.

### Bug Fixes
* Fix a bug in which backup/checkpoint can include a WAL deleted by RocksDB.
* Fix a bug where concurrent compactions might cause unnecessary further write stalling. In some cases, this might cause write rate to drop to minimum.
* Fix a bug in Logger where if dbname and db_log_dir are on different filesystems, dbname creation would fail wrt to db_log_dir path returning an error and fails to open the DB.
* Fix a CPU and memory efficiency issue introduce by https://github.com/facebook/rocksdb/pull/8336 which made InternalKeyComparator configurable as an unintended side effect.

## Behavior Change
* In leveled compaction with dynamic levelling, level multiplier is not anymore adjusted due to oversized L0. Instead, compaction score is adjusted by increasing size level target by adding incoming bytes from upper levels. This would deprioritize compactions from upper levels if more data from L0 is coming. This is to fix some unnecessary full stalling due to drastic change of level targets, while not wasting write bandwidth for compaction while writes are overloaded.
* For track_and_verify_wals_in_manifest, revert to the original behavior before #10087: syncing of live WAL file is not tracked, and we track only the synced sizes of **closed** WALs. (PR #10330).
* WAL compression now computes/verifies checksum during compression/decompression.

### Performance Improvements
* Rather than doing total sort against all files in a level, SortFileByOverlappingRatio() to only find the top 50 files based on score. This can improve write throughput for the use cases where data is loaded in increasing key order and there are a lot of files in one LSM-tree, where applying compaction results is the bottleneck.
* In leveled compaction, L0->L1 trivial move will allow more than one file to be moved in one compaction. This would allow L0 files to be moved down faster when data is loaded in sequential order, making slowdown or stop condition harder to hit. Also seek L0->L1 trivial move when only some files qualify.
* In leveled compaction, try to trivial move more than one files if possible, up to 4 files or max_compaction_bytes. This is to allow higher write throughput for some use cases where data is loaded in sequential order, where appying compaction results is the bottleneck.

## 7.4.0 (06/19/2022)
### Bug Fixes
* Fixed a bug in calculating key-value integrity protection for users of in-place memtable updates. In particular, the affected users would be those who configure `protection_bytes_per_key > 0` on `WriteBatch` or `WriteOptions`, and configure `inplace_callback != nullptr`.
* Fixed a bug where a snapshot taken during SST file ingestion would be unstable.
* Fixed a bug for non-TransactionDB with avoid_flush_during_recovery = true and TransactionDB where in case of crash, min_log_number_to_keep may not change on recovery and persisting a new MANIFEST with advanced log_numbers for some column families, results in "column family inconsistency" error on second recovery. As a solution, RocksDB will persist the new MANIFEST after successfully syncing the new WAL. If a future recovery starts from the new MANIFEST, then it means the new WAL is successfully synced. Due to the sentinel empty write batch at the beginning, kPointInTimeRecovery of WAL is guaranteed to go after this point. If future recovery starts from the old MANIFEST, it means the writing the new MANIFEST failed. We won't have the "SST ahead of WAL" error.
* Fixed a bug where RocksDB DB::Open() may creates and writes to two new MANIFEST files even before recovery succeeds. Now writes to MANIFEST are persisted only after recovery is successful.
* Fix a race condition in WAL size tracking which is caused by an unsafe iterator access after container is changed.
* Fix unprotected concurrent accesses to `WritableFileWriter::filesize_` by `DB::SyncWAL()` and `DB::Put()` in two write queue mode.
* Fix a bug in WAL tracking. Before this PR (#10087), calling `SyncWAL()` on the only WAL file of the db will not log the event in MANIFEST, thus allowing a subsequent `DB::Open` even if the WAL file is missing or corrupted.
* Fix a bug that could return wrong results with `index_type=kHashSearch` and using `SetOptions` to change the `prefix_extractor`.
* Fixed a bug in WAL tracking with wal_compression. WAL compression writes a kSetCompressionType record which is not associated with any sequence number. As result, WalManager::GetSortedWalsOfType() will skip these WALs and not return them to caller, e.g. Checkpoint, Backup, causing the operations to fail.
* Avoid a crash if the IDENTITY file is accidentally truncated to empty. A new DB ID will be written and generated on Open.
* Fixed a possible corruption for users of `manual_wal_flush` and/or `FlushWAL(true /* sync */)`, together with `track_and_verify_wals_in_manifest == true`. For those users, losing unsynced data (e.g., due to power loss) could make future DB opens fail with a `Status::Corruption` complaining about missing WAL data.
* Fixed a bug in `WriteBatchInternal::Append()` where WAL termination point in write batch was not considered and the function appends an incorrect number of checksums.
* Fixed a crash bug introduced in 7.3.0 affecting users of MultiGet with `kDataBlockBinaryAndHash`.

### Public API changes
* Add new API GetUnixTime in Snapshot class which returns the unix time at which Snapshot is taken.
* Add transaction `get_pinned` and `multi_get` to C API.
* Add two-phase commit support to C API.
* Add `rocksdb_transaction_get_writebatch_wi` and `rocksdb_transaction_rebuild_from_writebatch` to C API.
* Add `rocksdb_options_get_blob_file_starting_level` and `rocksdb_options_set_blob_file_starting_level` to C API.
* Add `blobFileStartingLevel` and `setBlobFileStartingLevel` to Java API.
* Add SingleDelete for DB in C API
* Add User Defined Timestamp in C API.
  * `rocksdb_comparator_with_ts_create` to create timestamp aware comparator
  * Put, Get, Delete, SingleDelete, MultiGet APIs has corresponding timestamp aware APIs with suffix `with_ts`
  * And Add C API's for Transaction, SstFileWriter, Compaction as mentioned [here](https://github.com/facebook/rocksdb/wiki/User-defined-Timestamp-(Experimental))
* The contract for implementations of Comparator::IsSameLengthImmediateSuccessor has been updated to work around a design bug in `auto_prefix_mode`.
* The API documentation for `auto_prefix_mode` now notes some corner cases in which it returns different results than `total_order_seek`, due to design bugs that are not easily fixed. Users using built-in comparators and keys at least the size of a fixed prefix length are not affected.
* Obsoleted the NUM_DATA_BLOCKS_READ_PER_LEVEL stat and introduced the NUM_LEVEL_READ_PER_MULTIGET and MULTIGET_COROUTINE_COUNT stats
* Introduced `WriteOptions::protection_bytes_per_key`, which can be used to enable key-value integrity protection for live updates.

### New Features
* Add FileSystem::ReadAsync API in io_tracing
* Add blob garbage collection parameters `blob_garbage_collection_policy` and `blob_garbage_collection_age_cutoff` to both force-enable and force-disable GC, as well as selectively override age cutoff when using CompactRange.
* Add an extra sanity check in `GetSortedWalFiles()` (also used by `GetLiveFilesStorageInfo()`, `BackupEngine`, and `Checkpoint`) to reduce risk of successfully created backup or checkpoint failing to open because of missing WAL file.
* Add a new column family option `blob_file_starting_level` to enable writing blob files during flushes and compactions starting from the specified LSM tree level.
* Add support for timestamped snapshots (#9879)
* Provide support for AbortIO in posix to cancel submitted asynchronous requests using io_uring.
* Add support for rate-limiting batched `MultiGet()` APIs
* Added several new tickers, perf context statistics, and DB properties to BlobDB
  * Added new DB properties "rocksdb.blob-cache-capacity", "rocksdb.blob-cache-usage", "rocksdb.blob-cache-pinned-usage" to show blob cache usage.
  * Added new perf context statistics `blob_cache_hit_count`, `blob_read_count`, `blob_read_byte`, `blob_read_time`, `blob_checksum_time` and `blob_decompress_time`.
  * Added new tickers `BLOB_DB_CACHE_MISS`, `BLOB_DB_CACHE_HIT`, `BLOB_DB_CACHE_ADD`, `BLOB_DB_CACHE_ADD_FAILURES`, `BLOB_DB_CACHE_BYTES_READ` and `BLOB_DB_CACHE_BYTES_WRITE`.

### Behavior changes
* DB::Open(), DB::OpenAsSecondary() will fail if a Logger cannot be created (#9984)
* DB::Write does not hold global `mutex_` if this db instance does not need to switch wal and mem-table (#7516).
* Removed support for reading Bloom filters using obsolete block-based filter format. (Support for writing such filters was dropped in 7.0.) For good read performance on old DBs using these filters, a full compaction is required.
* Per KV checksum in write batch is verified before a write batch is written to WAL to detect any corruption to the write batch (#10114).

### Performance Improvements
* When compiled with folly (Meta-internal integration; experimental in open source build), improve the locking performance (CPU efficiency) of LRUCache by using folly DistributedMutex in place of standard mutex.

## 7.3.0 (05/20/2022)
### Bug Fixes
* Fixed a bug where manual flush would block forever even though flush options had wait=false.
* Fixed a bug where RocksDB could corrupt DBs with `avoid_flush_during_recovery == true` by removing valid WALs, leading to `Status::Corruption` with message like "SST file is ahead of WALs" when attempting to reopen.
* Fixed a bug in async_io path where incorrect length of data is read by FilePrefetchBuffer if data is consumed from two populated buffers and request for more data is sent.
* Fixed a CompactionFilter bug. Compaction filter used to use `Delete` to remove keys, even if the keys should be removed with `SingleDelete`. Mixing `Delete` and `SingleDelete` may cause undefined behavior.
* Fixed a bug in `WritableFileWriter::WriteDirect` and `WritableFileWriter::WriteDirectWithChecksum`. The rate_limiter_priority specified in ReadOptions was not passed to the RateLimiter when requesting a token.
* Fixed a bug which might cause process crash when I/O error happens when reading an index block in MultiGet().

### New Features
* DB::GetLiveFilesStorageInfo is ready for production use.
* Add new stats PREFETCHED_BYTES_DISCARDED which records number of prefetched bytes discarded by RocksDB FilePrefetchBuffer on destruction and POLL_WAIT_MICROS records wait time for FS::Poll API completion.
* RemoteCompaction supports table_properties_collector_factories override on compaction worker.
* Start tracking SST unique id in MANIFEST, which will be used to verify with SST properties during DB open to make sure the SST file is not overwritten or misplaced. A db option `verify_sst_unique_id_in_manifest` is introduced to enable/disable the verification, if enabled all SST files will be opened during DB-open to verify the unique id (default is false), so it's recommended to use it with `max_open_files = -1` to pre-open the files.
* Added the ability to concurrently read data blocks from multiple files in a level in batched MultiGet. This can be enabled by setting the async_io option in ReadOptions. Using this feature requires a FileSystem that supports ReadAsync (PosixFileSystem is not supported yet for this), and for RocksDB to be compiled with folly and c++20.
* Charge memory usage of file metadata. RocksDB holds one file metadata structure in-memory per on-disk table file. If an operation reserving memory for file metadata exceeds the avaible space left in the block
cache at some point (i.e, causing a cache full under `LRUCacheOptions::strict_capacity_limit` = true), creation will fail with `Status::MemoryLimit()`. To opt in this feature,  enable charging `CacheEntryRole::kFileMetadata` in `BlockBasedTableOptions::cache_usage_options`.

### Public API changes
* Add rollback_deletion_type_callback to TransactionDBOptions so that write-prepared transactions know whether to issue a Delete or SingleDelete to cancel a previous key written during prior prepare phase. The PR aims to prevent mixing SingleDeletes and Deletes for the same key that can lead to undefined behaviors for write-prepared transactions.
* EXPERIMENTAL: Add new API AbortIO in file_system to abort the read requests submitted asynchronously.
* CompactionFilter::Decision has a new value: kRemoveWithSingleDelete. If CompactionFilter returns this decision, then CompactionIterator will use `SingleDelete` to mark a key as removed.
* Renamed CompactionFilter::Decision::kRemoveWithSingleDelete to kPurge since the latter sounds more general and hides the implementation details of how compaction iterator handles keys.
* Added ability to specify functions for Prepare and Validate to OptionsTypeInfo.  Added methods to OptionTypeInfo to set the functions via an API.  These methods are intended for RocksDB plugin developers for configuration management.
* Added a new immutable db options, enforce_single_del_contracts. If set to false (default is true), compaction will NOT fail due to a single delete followed by a delete for the same key. The purpose of this temporay option is to help existing use cases migrate.
* Introduce `BlockBasedTableOptions::cache_usage_options` and use that to replace `BlockBasedTableOptions::reserve_table_builder_memory` and  `BlockBasedTableOptions::reserve_table_reader_memory`.
* Changed `GetUniqueIdFromTableProperties` to return a 128-bit unique identifier, which will be the standard size now. The old functionality (192-bit) is available from `GetExtendedUniqueIdFromTableProperties`. Both functions are no longer "experimental" and are ready for production use.
* In IOOptions, mark `prio` as deprecated for future removal.
* In `file_system.h`, mark `IOPriority` as deprecated for future removal.
* Add an option, `CompressionOptions::use_zstd_dict_trainer`, to indicate whether zstd dictionary trainer should be used for generating zstd compression dictionaries. The default value of this option is true for backward compatibility. When this option is set to false, zstd API `ZDICT_finalizeDictionary` is used to generate compression dictionaries.
* Seek API which positions itself every LevelIterator on the correct data block in the correct SST file which can be parallelized if ReadOptions.async_io option is enabled.
* Add new stat number_async_seek in PerfContext that indicates number of async calls made by seek to prefetch data.
* Add support for user-defined timestamps to read only DB.

### Bug Fixes
* RocksDB calls FileSystem::Poll API during FilePrefetchBuffer destruction which impacts performance as it waits for read requets completion which is not needed anymore. Calling FileSystem::AbortIO to abort those requests instead fixes that performance issue.
* Fixed unnecessary block cache contention when queries within a MultiGet batch and across parallel batches access the same data block, which previously could cause severely degraded performance in this unusual case. (In more typical MultiGet cases, this fix is expected to yield a small or negligible performance improvement.)

### Behavior changes
* Enforce the existing contract of SingleDelete so that SingleDelete cannot be mixed with Delete because it leads to undefined behavior. Fix a number of unit tests that violate the contract but happen to pass.
* ldb `--try_load_options` default to true if `--db` is specified and not creating a new DB, the user can still explicitly disable that by `--try_load_options=false` (or explicitly enable that by `--try_load_options`).
* During Flush write or Compaction write/read, the WriteController is used to determine whether DB writes are stalled or slowed down. The priority (Env::IOPriority) can then be determined accordingly and be passed in IOOptions to the file system.

### Performance Improvements
* Avoid calling malloc_usable_size() in LRU Cache's mutex.
* Reduce DB mutex holding time when finding obsolete files to delete. When a file is trivial moved to another level, the internal files will be referenced twice internally and sometimes opened twice too. If a deletion candidate file is not the last reference, we need to destroy the reference and close the file but not deleting the file. Right now we determine it by building a set of all live files. With the improvement, we check the file against all live LSM-tree versions instead.

## 7.2.0 (04/15/2022)
### Bug Fixes
* Fixed bug which caused rocksdb failure in the situation when rocksdb was accessible using UNC path
* Fixed a race condition when 2PC is disabled and WAL tracking in the MANIFEST is enabled. The race condition is between two background flush threads trying to install flush results, causing a WAL deletion not tracked in the MANIFEST. A future DB open may fail.
* Fixed a heap use-after-free race with DropColumnFamily.
* Fixed a bug that `rocksdb.read.block.compaction.micros` cannot track compaction stats (#9722).
* Fixed `file_type`, `relative_filename` and `directory` fields returned by `GetLiveFilesMetaData()`, which were added in inheriting from `FileStorageInfo`.
* Fixed a bug affecting `track_and_verify_wals_in_manifest`. Without the fix, application may see "open error: Corruption: Missing WAL with log number" while trying to open the db. The corruption is a false alarm but prevents DB open (#9766).
* Fix segfault in FilePrefetchBuffer with async_io as it doesn't wait for pending jobs to complete on destruction.
* Fix ERROR_HANDLER_AUTORESUME_RETRY_COUNT stat whose value was set wrong in portal.h
* Fixed a bug for non-TransactionDB with avoid_flush_during_recovery = true and TransactionDB where in case of crash, min_log_number_to_keep may not change on recovery and persisting a new MANIFEST with advanced log_numbers for some column families, results in "column family inconsistency" error on second recovery. As a solution the corrupted WALs whose numbers are larger than the corrupted wal and smaller than the new WAL will be moved to archive folder.
* Fixed a bug in RocksDB DB::Open() which may creates and writes to two new MANIFEST files even before recovery succeeds. Now writes to MANIFEST are persisted only after recovery is successful.

### New Features
* For db_bench when --seed=0 or --seed is not set then it uses the current time as the seed value. Previously it used the value 1000.
* For db_bench when --benchmark lists multiple tests and each test uses a seed for a RNG then the seeds across tests will no longer be repeated.
* Added an option to dynamically charge an updating estimated memory usage of block-based table reader to block cache if block cache available. To enable this feature, set `BlockBasedTableOptions::reserve_table_reader_memory = true`.
* Add new stat ASYNC_READ_BYTES that calculates number of bytes read during async read call and users can check if async code path is being called by RocksDB internal automatic prefetching for sequential reads.
* Enable async prefetching if ReadOptions.readahead_size is set along with ReadOptions.async_io in FilePrefetchBuffer.
* Add event listener support on remote compaction compactor side.
* Added a dedicated integer DB property `rocksdb.live-blob-file-garbage-size` that exposes the total amount of garbage in the blob files in the current version.
* RocksDB does internal auto prefetching if it notices sequential reads. It starts with readahead size `initial_auto_readahead_size` which now can be configured through BlockBasedTableOptions.
* Add a merge operator that allows users to register specific aggregation function so that they can does aggregation using different aggregation types for different keys. See comments in include/rocksdb/utilities/agg_merge.h for actual usage. The feature is experimental and the format is subject to change and we won't provide a migration tool.
* Meta-internal / Experimental: Improve CPU performance by replacing many uses of std::unordered_map with folly::F14FastMap when RocksDB is compiled together with Folly.
* Experimental: Add CompressedSecondaryCache, a concrete implementation of rocksdb::SecondaryCache, that integrates with compression libraries (e.g. LZ4) to hold compressed blocks.

### Behavior changes
* Disallow usage of commit-time-write-batch for write-prepared/write-unprepared transactions if TransactionOptions::use_only_the_last_commit_time_batch_for_recovery is false to prevent two (or more) uncommitted versions of the same key in the database. Otherwise, bottommost compaction may violate the internal key uniqueness invariant of SSTs if the sequence numbers of both internal keys are zeroed out (#9794).
* Make DB::GetUpdatesSince() return NotSupported early for write-prepared/write-unprepared transactions, as the API contract indicates.

### Public API changes
* Exposed APIs to examine results of block cache stats collections in a structured way. In particular, users of `GetMapProperty()` with property `kBlockCacheEntryStats` can now use the functions in `BlockCacheEntryStatsMapKeys` to find stats in the map.
* Add `fail_if_not_bottommost_level` to IngestExternalFileOptions so that ingestion will fail if the file(s) cannot be ingested to the bottommost level.
* Add output parameter `is_in_sec_cache` to `SecondaryCache::Lookup()`. It is to indicate whether the handle is possibly erased from the secondary cache after the Lookup.

## 7.1.0 (03/23/2022)
### New Features
* Allow WriteBatchWithIndex to index a WriteBatch that includes keys with user-defined timestamps. The index itself does not have timestamp.
* Add support for user-defined timestamps to write-committed transaction without API change. The `TransactionDB` layer APIs do not allow timestamps because we require that all user-defined-timestamps-aware operations go through the `Transaction` APIs.
* Added BlobDB options to `ldb`
* `BlockBasedTableOptions::detect_filter_construct_corruption` can now be dynamically configured using `DB::SetOptions`.
* Automatically recover from retryable read IO errors during backgorund flush/compaction.
* Experimental support for preserving file Temperatures through backup and restore, and for updating DB metadata for outside changes to file Temperature (`UpdateManifestForFilesState` or `ldb update_manifest --update_temperatures`).
* Experimental support for async_io in ReadOptions which is used by FilePrefetchBuffer to prefetch some of the data asynchronously,  if reads are sequential and auto readahead is enabled by rocksdb internally.

### Bug Fixes
* Fixed a major performance bug in which Bloom filters generated by pre-7.0 releases are not read by early 7.0.x releases (and vice-versa) due to changes to FilterPolicy::Name() in #9590. This can severely impact read performance and read I/O on upgrade or downgrade with existing DB, but not data correctness.
* Fixed a data race on `versions_` between `DBImpl::ResumeImpl()` and threads waiting for recovery to complete (#9496)
* Fixed a bug caused by race among flush, incoming writes and taking snapshots. Queries to snapshots created with these race condition can return incorrect result, e.g. resurfacing deleted data.
* Fixed a bug that DB flush uses `options.compression` even `options.compression_per_level` is set.
* Fixed a bug that DisableManualCompaction may assert when disable an unscheduled manual compaction.
* Fix a race condition when cancel manual compaction with `DisableManualCompaction`. Also DB close can cancel the manual compaction thread.
* Fixed a potential timer crash when open close DB concurrently.
* Fixed a race condition for `alive_log_files_` in non-two-write-queues mode. The race is between the write_thread_ in WriteToWAL() and another thread executing `FindObsoleteFiles()`. The race condition will be caught if `__glibcxx_requires_nonempty` is enabled.
* Fixed a bug that `Iterator::Refresh()` reads stale keys after DeleteRange() performed.
* Fixed a race condition when disable and re-enable manual compaction.
* Fixed automatic error recovery failure in atomic flush.
* Fixed a race condition when mmaping a WritableFile on POSIX.

### Public API changes
* Added pure virtual FilterPolicy::CompatibilityName(), which is needed for fixing major performance bug involving FilterPolicy naming in SST metadata without affecting Customizable aspect of FilterPolicy. This change only affects those with their own custom or wrapper FilterPolicy classes.
* `options.compression_per_level` is dynamically changeable with `SetOptions()`.
* Added `WriteOptions::rate_limiter_priority`. When set to something other than `Env::IO_TOTAL`, the internal rate limiter (`DBOptions::rate_limiter`) will be charged at the specified priority for writes associated with the API to which the `WriteOptions` was provided. Currently the support covers automatic WAL flushes, which happen during live updates (`Put()`, `Write()`, `Delete()`, etc.) when `WriteOptions::disableWAL == false` and `DBOptions::manual_wal_flush == false`.
* Add DB::OpenAndTrimHistory API. This API will open DB and trim data to the timestamp specified by trim_ts (The data with timestamp larger than specified trim bound will be removed). This API should only be used at a timestamp-enabled column families recovery. If the column family doesn't have timestamp enabled, this API won't trim any data on that column family. This API is not compatible with avoid_flush_during_recovery option.
* Remove BlockBasedTableOptions.hash_index_allow_collision which already takes no effect.

## 7.0.0 (02/20/2022)
### Bug Fixes
* Fixed a major bug in which batched MultiGet could return old values for keys deleted by DeleteRange when memtable Bloom filter is enabled (memtable_prefix_bloom_size_ratio > 0). (The fix includes a substantial MultiGet performance improvement in the unusual case of both memtable_whole_key_filtering and prefix_extractor.)
* Fixed more cases of EventListener::OnTableFileCreated called with OK status, file_size==0, and no SST file kept. Now the status is Aborted.
* Fixed a read-after-free bug in `DB::GetMergeOperands()`.
* Fix a data loss bug for 2PC write-committed transaction caused by concurrent transaction commit and memtable switch (#9571).
* Fixed NUM_INDEX_AND_FILTER_BLOCKS_READ_PER_LEVEL, NUM_DATA_BLOCKS_READ_PER_LEVEL, and NUM_SST_READ_PER_LEVEL stats to be reported once per MultiGet batch per level.

### Performance Improvements
* Mitigated the overhead of building the file location hash table used by the online LSM tree consistency checks, which can improve performance for certain workloads (see #9351).
* Switched to using a sorted `std::vector` instead of `std::map` for storing the metadata objects for blob files, which can improve performance for certain workloads, especially when the number of blob files is high.
* DisableManualCompaction() doesn't have to wait scheduled manual compaction to be executed in thread-pool to cancel the job.

### Public API changes
* Require C++17 compatible compiler (GCC >= 7, Clang >= 5, Visual Studio >= 2017) for compiling RocksDB and any code using RocksDB headers. See #9388.
* Added `ReadOptions::rate_limiter_priority`. When set to something other than `Env::IO_TOTAL`, the internal rate limiter (`DBOptions::rate_limiter`) will be charged at the specified priority for file reads associated with the API to which the `ReadOptions` was provided.
* Remove HDFS support from main repo.
* Remove librados support from main repo.
* Remove obsolete backupable_db.h and type alias `BackupableDBOptions`. Use backup_engine.h and `BackupEngineOptions`. Similar renamings are in the C and Java APIs.
* Removed obsolete utility_db.h and `UtilityDB::OpenTtlDB`. Use db_ttl.h and `DBWithTTL::Open`.
* Remove deprecated API DB::AddFile from main repo.
* Remove deprecated API ObjectLibrary::Register() and the (now obsolete) Regex public API. Use ObjectLibrary::AddFactory() with PatternEntry instead.
* Remove deprecated option DBOption::table_cache_remove_scan_count_limit.
* Remove deprecated API AdvancedColumnFamilyOptions::soft_rate_limit.
* Remove deprecated API AdvancedColumnFamilyOptions::hard_rate_limit.
* Remove deprecated API DBOption::base_background_compactions.
* Remove deprecated API DBOptions::purge_redundant_kvs_while_flush.
* Remove deprecated overloads of API DB::CompactRange.
* Remove deprecated option DBOptions::skip_log_error_on_recovery.
* Remove ReadOptions::iter_start_seqnum which has been deprecated.
* Remove DBOptions::preserved_deletes and DB::SetPreserveDeletesSequenceNumber().
* Remove deprecated API AdvancedColumnFamilyOptions::rate_limit_delay_max_milliseconds.
* Removed timestamp from WriteOptions. Accordingly, added to DB APIs Put, Delete, SingleDelete, etc. accepting an additional argument 'timestamp'. Added Put, Delete, SingleDelete, etc to WriteBatch accepting an additional argument 'timestamp'. Removed WriteBatch::AssignTimestamps(vector<Slice>) API. Renamed WriteBatch::AssignTimestamp() to WriteBatch::UpdateTimestamps() with clarified comments.
* Changed type of cache buffer passed to `Cache::CreateCallback` from `void*` to `const void*`.
* Significant updates to FilterPolicy-related APIs and configuration:
  * Remove public API support for deprecated, inefficient block-based filter (use_block_based_builder=true).
    * Old code and configuration strings that would enable it now quietly enable full filters instead, though any built-in FilterPolicy can still read block-based filters. This includes changing the longstanding default behavior of the Java API.
    * Remove deprecated FilterPolicy::CreateFilter() and FilterPolicy::KeyMayMatch()
    * Remove `rocksdb_filterpolicy_create()` from C API, as the only C API support for custom filter policies is now obsolete.
    * If temporary memory usage in full filter creation is a problem, consider using partitioned filters, smaller SST files, or setting reserve_table_builder_memory=true.
  * Remove support for "filter_policy=experimental_ribbon" configuration
  string. Use something like "filter_policy=ribbonfilter:10" instead.
  * Allow configuration string like "filter_policy=bloomfilter:10" without
  bool, to minimize acknowledgement of obsolete block-based filter.
  * Made FilterPolicy Customizable. Configuration of filter_policy is now accurately saved in OPTIONS file and can be loaded with LoadOptionsFromFile. (Loading an OPTIONS file generated by a previous version only enables reading and using existing filters, not generating new filters. Previously, no filter_policy would be configured from a saved OPTIONS file.)
  * Change meaning of nullptr return from GetBuilderWithContext() from "use
    block-based filter" to "generate no filter in this case."
    * Also, when user specifies bits_per_key < 0.5, we now round this down
    to "no filter" because we expect a filter with >= 80% FP rate is
    unlikely to be worth the CPU cost of accessing it (esp with
    cache_index_and_filter_blocks=1 or partition_filters=1).
    * bits_per_key >= 0.5 and < 1.0 is still rounded up to 1.0 (for 62% FP
    rate)
  * Remove class definitions for FilterBitsBuilder and FilterBitsReader from
    public API, so these can evolve more easily as implementation details.
    Custom FilterPolicy can still decide what kind of built-in filter to use
    under what conditions.
  * Also removed deprecated functions
    * FilterPolicy::GetFilterBitsBuilder()
    * NewExperimentalRibbonFilterPolicy()
  * Remove default implementations of
    * FilterPolicy::GetBuilderWithContext()
* Remove default implementation of Name() from FileSystemWrapper.
* Rename `SizeApproximationOptions.include_memtabtles` to `SizeApproximationOptions.include_memtables`.
* Remove deprecated option DBOptions::max_mem_compaction_level.
* Return Status::InvalidArgument from ObjectRegistry::NewObject if a factory exists but the object ould not be created (returns NotFound if the factory is missing).
* Remove deprecated overloads of API DB::GetApproximateSizes.
* Remove deprecated option DBOptions::new_table_reader_for_compaction_inputs.
* Add Transaction::SetReadTimestampForValidation() and Transaction::SetCommitTimestamp(). Default impl returns NotSupported().
* Add support for decimal patterns to ObjectLibrary::PatternEntry
* Remove deprecated remote compaction APIs `CompactionService::Start()` and `CompactionService::WaitForComplete()`. Please use `CompactionService::StartV2()`, `CompactionService::WaitForCompleteV2()` instead, which provides the same information plus extra data like priority, db_id, etc.
* `ColumnFamilyOptions::OldDefaults` and `DBOptions::OldDefaults` are marked deprecated, as they are no longer maintained.
* Add subcompaction callback APIs: `OnSubcompactionBegin()` and `OnSubcompactionCompleted()`.
* Add file Temperature information to `FileOperationInfo` in event listener API.
* Change the type of SizeApproximationFlags from enum to enum class. Also update the signature of DB::GetApproximateSizes API from uint8_t to SizeApproximationFlags.
* Add Temperature hints information from RocksDB in API `NewSequentialFile()`. backup and checkpoint operations need to open the source files with `NewSequentialFile()`, which will have the temperature hints. Other operations are not covered.

### Behavior Changes
* Disallow the combination of DBOptions.use_direct_io_for_flush_and_compaction == true and DBOptions.writable_file_max_buffer_size == 0. This combination can cause WritableFileWriter::Append() to loop forever, and it does not make much sense in direct IO.
* `ReadOptions::total_order_seek` no longer affects `DB::Get()`. The original motivation for this interaction has been obsolete since RocksDB has been able to detect whether the current prefix extractor is compatible with that used to generate table files, probably RocksDB 5.14.0.

## New Features
* Introduced an option `BlockBasedTableOptions::detect_filter_construct_corruption` for detecting corruption during Bloom Filter (format_version >= 5) and Ribbon Filter construction.
* Improved the SstDumpTool to read the comparator from table properties and use it to read the SST File.
* Extended the column family statistics in the info log so the total amount of garbage in the blob files and the blob file space amplification factor are also logged. Also exposed the blob file space amp via the `rocksdb.blob-stats` DB property.
* Introduced the API rocksdb_create_dir_if_missing in c.h that calls underlying file system's CreateDirIfMissing API to create the directory.
* Added last level and non-last level read statistics: `LAST_LEVEL_READ_*`, `NON_LAST_LEVEL_READ_*`.
* Experimental: Add support for new APIs ReadAsync in FSRandomAccessFile that reads the data asynchronously and Poll API in FileSystem that checks if requested read request has completed or not. ReadAsync takes a callback function. Poll API checks for completion of read IO requests and  should call callback functions to indicate completion of read requests.

## 6.29.0 (01/21/2022)
Note: The next release will be major release 7.0. See https://github.com/facebook/rocksdb/issues/9390 for more info.
### Public API change
* Added values to `TraceFilterType`: `kTraceFilterIteratorSeek`, `kTraceFilterIteratorSeekForPrev`, and `kTraceFilterMultiGet`. They can be set in `TraceOptions` to filter out the operation types after which they are named.
* Added `TraceOptions::preserve_write_order`. When enabled it  guarantees write records are traced in the same order they are logged to WAL and applied to the DB. By default it is disabled (false) to match the legacy behavior and prevent regression.
* Made the Env class extend the Customizable class.  Implementations need to be registered with the ObjectRegistry and to implement a Name() method in order to be created via this method.
* `Options::OldDefaults` is marked deprecated, as it is no longer maintained.
* Add ObjectLibrary::AddFactory and ObjectLibrary::PatternEntry classes.  This method and associated class are the preferred mechanism for registering factories with the ObjectLibrary going forward.  The ObjectLibrary::Register method, which uses regular expressions and may be problematic, is deprecated and will be in a future release.
* Changed `BlockBasedTableOptions::block_size` from `size_t` to `uint64_t`.
* Added API warning against using `Iterator::Refresh()` together with `DB::DeleteRange()`, which are incompatible and have always risked causing the refreshed iterator to return incorrect results.
* Made `AdvancedColumnFamilyOptions.bottommost_temperature` dynamically changeable with `SetOptions()`.

### Behavior Changes
* `DB::DestroyColumnFamilyHandle()` will return Status::InvalidArgument() if called with `DB::DefaultColumnFamily()`.
* On 32-bit platforms, mmap reads are no longer quietly disabled, just discouraged.

### New Features
* Added `Options::DisableExtraChecks()` that can be used to improve peak write performance by disabling checks that should not be necessary in the absence of software logic errors or CPU+memory hardware errors. (Default options are slowly moving toward some performance overheads for extra correctness checking.)

### Performance Improvements
* Improved read performance when a prefix extractor is used (Seek, Get, MultiGet), even compared to version 6.25 baseline (see bug fix below), by optimizing the common case of prefix extractor compatible with table file and unchanging.

### Bug Fixes
* Fix a bug that FlushMemTable may return ok even flush not succeed.
* Fixed a bug of Sync() and Fsync() not using `fcntl(F_FULLFSYNC)` on OS X and iOS.
* Fixed a significant performance regression in version 6.26 when a prefix extractor is used on the read path (Seek, Get, MultiGet). (Excessive time was spent in SliceTransform::AsString().)
* Fixed a race condition in SstFileManagerImpl error recovery code that can cause a crash during process shutdown.

### New Features
* Added RocksJava support for MacOS universal binary (ARM+x86)

## 6.28.0 (2021-12-17)
### New Features
* Introduced 'CommitWithTimestamp' as a new tag. Currently, there is no API for user to trigger a write with this tag to the WAL. This is part of the efforts to support write-commited transactions with user-defined timestamps.
* Introduce SimulatedHybridFileSystem which can help simulating HDD latency in db_bench. Tiered Storage latency simulation can be enabled using -simulate_hybrid_fs_file (note that it doesn't work if db_bench is interrupted in the middle). -simulate_hdd can also be used to simulate all files on HDD.

### Bug Fixes
* Fixed a bug in rocksdb automatic implicit prefetching which got broken because of new feature adaptive_readahead and internal prefetching got disabled when iterator moves from one file to next.
* Fixed a bug in TableOptions.prepopulate_block_cache which causes segmentation fault when used with TableOptions.partition_filters = true and TableOptions.cache_index_and_filter_blocks = true.
* Fixed a bug affecting custom memtable factories which are not registered with the `ObjectRegistry`. The bug could result in failure to save the OPTIONS file.
* Fixed a bug causing two duplicate entries to be appended to a file opened in non-direct mode and tracked by `FaultInjectionTestFS`.
* Fixed a bug in TableOptions.prepopulate_block_cache to support block-based filters also.
* Block cache keys no longer use `FSRandomAccessFile::GetUniqueId()` (previously used when available), so a filesystem recycling unique ids can no longer lead to incorrect result or crash (#7405). For files generated by RocksDB >= 6.24, the cache keys are stable across DB::Open and DB directory move / copy / import / export / migration, etc. Although collisions are still theoretically possible, they are (a) impossible in many common cases, (b) not dependent on environmental factors, and (c) much less likely than a CPU miscalculation while executing RocksDB.
* Fixed a bug in C bindings causing iterator to return incorrect result (#9343).

### Behavior Changes
* MemTableList::TrimHistory now use allocated bytes when max_write_buffer_size_to_maintain > 0(default in TrasactionDB, introduced in PR#5022) Fix #8371.

### Public API change
* Extend WriteBatch::AssignTimestamp and AssignTimestamps API so that both functions can accept an optional `checker` argument that performs additional checking on timestamp sizes.
* Introduce a new EventListener callback that will be called upon the end of automatic error recovery.
* Add IncreaseFullHistoryTsLow API so users can advance each column family's full_history_ts_low seperately.
* Add GetFullHistoryTsLow API so users can query current full_history_low value of specified column family.

### Performance Improvements
* Replaced map property `TableProperties::properties_offsets`  with uint64_t property `external_sst_file_global_seqno_offset` to save table properties's memory.
* Block cache accesses are faster by RocksDB using cache keys of fixed size (16 bytes).

### Java API Changes
* Removed Java API `TableProperties.getPropertiesOffsets()` as it exposed internal details to external users.

## 6.27.0 (2021-11-19)
### New Features
* Added new ChecksumType kXXH3 which is faster than kCRC32c on almost all x86\_64 hardware.
* Added a new online consistency check for BlobDB which validates that the number/total size of garbage blobs does not exceed the number/total size of all blobs in any given blob file.
* Provided support for tracking per-sst user-defined timestamp information in MANIFEST.
* Added new option "adaptive_readahead" in ReadOptions. For iterators, RocksDB does auto-readahead on noticing sequential reads and by enabling this option, readahead_size of current file (if reads are sequential) will be carried forward to next file instead of starting from the scratch at each level (except L0 level files). If reads are not sequential it will fall back to 8KB. This option is applicable only for RocksDB internal prefetch buffer and isn't supported with underlying file system prefetching.
* Added the read count and read bytes related stats to Statistics for tiered storage hot, warm, and cold file reads.
* Added an option to dynamically charge an updating estimated memory usage of block-based table building to block cache if block cache available. It currently only includes charging memory usage of constructing (new) Bloom Filter and Ribbon Filter to block cache. To enable this feature, set `BlockBasedTableOptions::reserve_table_builder_memory = true`.
* Add a new API OnIOError in listener.h that notifies listeners when an IO error occurs during FileSystem operation along with filename, status etc.
* Added compaction readahead support for blob files to the integrated BlobDB implementation, which can improve compaction performance when the database resides on higher-latency storage like HDDs or remote filesystems. Readahead can be configured using the column family option `blob_compaction_readahead_size`.

### Bug Fixes
* Prevent a `CompactRange()` with `CompactRangeOptions::change_level == true` from possibly causing corruption to the LSM state (overlapping files within a level) when run in parallel with another manual compaction. Note that setting `force_consistency_checks == true` (the default) would cause the DB to enter read-only mode in this scenario and return `Status::Corruption`, rather than committing any corruption.
* Fixed a bug in CompactionIterator when write-prepared transaction is used. A released earliest write conflict snapshot may cause assertion failure in dbg mode and unexpected key in opt mode.
* Fix ticker WRITE_WITH_WAL("rocksdb.write.wal"), this bug is caused by a bad extra `RecordTick(stats_, WRITE_WITH_WAL)` (at 2 place), this fix remove the extra `RecordTick`s and fix the corresponding test case.
* EventListener::OnTableFileCreated was previously called with OK status and file_size==0 in cases of no SST file contents written (because there was no content to add) and the empty file deleted before calling the listener. Now the status is Aborted.
* Fixed a bug in CompactionIterator when write-preared transaction is used. Releasing earliest_snapshot during compaction may cause a SingleDelete to be output after a PUT of the same user key whose seq has been zeroed.
* Added input sanitization on negative bytes passed into `GenericRateLimiter::Request`.
* Fixed an assertion failure in CompactionIterator when write-prepared transaction is used. We prove that certain operations can lead to a Delete being followed by a SingleDelete (same user key). We can drop the SingleDelete.
* Fixed a bug of timestamp-based GC which can cause all versions of a key under full_history_ts_low to be dropped. This bug will be triggered when some of the ikeys' timestamps are lower than full_history_ts_low, while others are newer.
* In some cases outside of the DB read and compaction paths, SST block checksums are now checked where they were not before.
* Explicitly check for and disallow the `BlockBasedTableOptions` if insertion into one of {`block_cache`, `block_cache_compressed`, `persistent_cache`} can show up in another of these. (RocksDB expects to be able to use the same key for different physical data among tiers.)
* Users who configured a dedicated thread pool for bottommost compactions by explicitly adding threads to the `Env::Priority::BOTTOM` pool will no longer see RocksDB schedule automatic compactions exceeding the DB's compaction concurrency limit. For details on per-DB compaction concurrency limit, see API docs of `max_background_compactions` and `max_background_jobs`.
* Fixed a bug of background flush thread picking more memtables to flush and prematurely advancing column family's log_number.
* Fixed an assertion failure in ManifestTailer.
* Fixed a bug that could, with WAL enabled, cause backups, checkpoints, and `GetSortedWalFiles()` to fail randomly with an error like `IO error: 001234.log: No such file or directory`

### Behavior Changes
* `NUM_FILES_IN_SINGLE_COMPACTION` was only counting the first input level files, now it's including all input files.
* `TransactionUtil::CheckKeyForConflicts` can also perform conflict-checking based on user-defined timestamps in addition to sequence numbers.
* Removed `GenericRateLimiter`'s minimum refill bytes per period previously enforced.

### Public API change
* When options.ttl is used with leveled compaction with compactinon priority kMinOverlappingRatio, files exceeding half of TTL value will be prioritized more, so that by the time TTL is reached, fewer extra compactions will be scheduled to clear them up. At the same time, when compacting files with data older than half of TTL, output files may be cut off based on those files' boundaries, in order for the early TTL compaction to work properly.
* Made FileSystem and RateLimiter extend the Customizable class and added a CreateFromString method.  Implementations need to be registered with the ObjectRegistry and to implement a Name() method in order to be created via this method.
* Clarified in API comments that RocksDB is not exception safe for callbacks and custom extensions. An exception propagating into RocksDB can lead to undefined behavior, including data loss, unreported corruption, deadlocks, and more.
* Marked `WriteBufferManager` as `final` because it is not intended for extension.
* Removed unimportant implementation details from table_properties.h
* Add API `FSDirectory::FsyncWithDirOptions()`, which provides extra information like directory fsync reason in `DirFsyncOptions`. File system like btrfs is using that to skip directory fsync for creating a new file, or when renaming a file, fsync the target file instead of the directory, which improves the `DB::Open()` speed by ~20%.
* `DB::Open()` is not going be blocked by obsolete file purge if `DBOptions::avoid_unnecessary_blocking_io` is set to true.
* In builds where glibc provides `gettid()`, info log ("LOG" file) lines now print a system-wide thread ID from `gettid()` instead of the process-local `pthread_self()`. For all users, the thread ID format is changed from hexadecimal to decimal integer.
* In builds where glibc provides `pthread_setname_np()`, the background thread names no longer contain an ID suffix. For example, "rocksdb:bottom7" (and all other threads in the `Env::Priority::BOTTOM` pool) are now named "rocksdb:bottom". Previously large thread pools could breach the name size limit (e.g., naming "rocksdb:bottom10" would fail).
* Deprecating `ReadOptions::iter_start_seqnum` and `DBOptions::preserve_deletes`, please try using user defined timestamp feature instead. The options will be removed in a future release, currently it logs a warning message when using.

### Performance Improvements
* Released some memory related to filter construction earlier in `BlockBasedTableBuilder` for `FullFilter` and `PartitionedFilter` case (#9070)

### Behavior Changes
* `NUM_FILES_IN_SINGLE_COMPACTION` was only counting the first input level files, now it's including all input files.

## 6.26.0 (2021-10-20)
### Bug Fixes
* Fixes a bug in directed IO mode when calling MultiGet() for blobs in the same blob file. The bug is caused by not sorting the blob read requests by file offsets.
* Fix the incorrect disabling of SST rate limited deletion when the WAL and DB are in different directories. Only WAL rate limited deletion should be disabled if its in a different directory.
* Fix `DisableManualCompaction()` to cancel compactions even when they are waiting on automatic compactions to drain due to `CompactRangeOptions::exclusive_manual_compactions == true`.
* Fix contract of `Env::ReopenWritableFile()` and `FileSystem::ReopenWritableFile()` to specify any existing file must not be deleted or truncated.
* Fixed bug in calls to `IngestExternalFiles()` with files for multiple column families. The bug could have introduced a delay in ingested file keys becoming visible after `IngestExternalFiles()` returned. Furthermore, mutations to ingested file keys while they were invisible could have been dropped (not necessarily immediately).
* Fixed a possible race condition impacting users of `WriteBufferManager` who constructed it with `allow_stall == true`. The race condition led to undefined behavior (in our experience, typically a process crash).
* Fixed a bug where stalled writes would remain stalled forever after the user calls `WriteBufferManager::SetBufferSize()` with `new_size == 0` to dynamically disable memory limiting.
* Make `DB::close()` thread-safe.
* Fix a bug in atomic flush where one bg flush thread will wait forever for a preceding bg flush thread to commit its result to MANIFEST but encounters an error which is mapped to a soft error (DB not stopped).
* Fix a bug in `BackupEngine` where some internal callers of `GenericRateLimiter::Request()` do not honor `bytes <= GetSingleBurstBytes()`.

### New Features
* Print information about blob files when using "ldb list_live_files_metadata"
* Provided support for SingleDelete with user defined timestamp.
* Experimental new function DB::GetLiveFilesStorageInfo offers essentially a unified version of other functions like GetLiveFiles, GetLiveFilesChecksumInfo, and GetSortedWalFiles. Checkpoints and backups could show small behavioral changes and/or improved performance as they now use this new API.
* Add remote compaction read/write bytes statistics: `REMOTE_COMPACT_READ_BYTES`, `REMOTE_COMPACT_WRITE_BYTES`.
* Introduce an experimental feature to dump out the blocks from block cache and insert them to the secondary cache to reduce the cache warmup time (e.g., used while migrating DB instance). More information are in `class CacheDumper` and `CacheDumpedLoader` at `rocksdb/utilities/cache_dump_load.h` Note that, this feature is subject to the potential change in the future, it is still experimental.
* Introduced a new BlobDB configuration option `blob_garbage_collection_force_threshold`, which can be used to trigger compactions targeting the SST files which reference the oldest blob files when the ratio of garbage in those blob files meets or exceeds the specified threshold. This can reduce space amplification with skewed workloads where the affected SST files might not otherwise get picked up for compaction.
* Added EXPERIMENTAL support for table file (SST) unique identifiers that are stable and universally unique, available with new function `GetUniqueIdFromTableProperties`. Only SST files from RocksDB >= 6.24 support unique IDs.
* Added `GetMapProperty()` support for "rocksdb.dbstats" (`DB::Properties::kDBStats`). As a map property, it includes DB-level internal stats accumulated over the DB's lifetime, such as user write related stats and uptime.

### Public API change
* Made SystemClock extend the Customizable class and added a CreateFromString method.  Implementations need to be registered with the ObjectRegistry and to implement a Name() method in order to be created via this method.
* Made SliceTransform extend the Customizable class and added a CreateFromString method.  Implementations need to be registered with the ObjectRegistry and to implement a Name() method in order to be created via this method.  The Capped and Prefixed transform classes return a short name (no length); use GetId for the fully qualified name.
* Made FileChecksumGenFactory, SstPartitionerFactory, TablePropertiesCollectorFactory, and WalFilter extend the Customizable class and added a CreateFromString method.
* Some fields of SstFileMetaData are deprecated for compatibility with new base class FileStorageInfo.
* Add `file_temperature` to `IngestExternalFileArg` such that when ingesting SST files, we are able to indicate the temperature of the this batch of files.
* If `DB::Close()` failed with a non aborted status, calling `DB::Close()` again will return the original status instead of Status::OK.
* Add CacheTier to advanced_options.h to describe the cache tier we used. Add a `lowest_used_cache_tier` option to `DBOptions` (immutable) and pass it to BlockBasedTableReader. By default it is `CacheTier::kNonVolatileBlockTier`, which means, we always use both block cache (kVolatileTier) and secondary cache (kNonVolatileBlockTier). By set it to `CacheTier::kVolatileTier`, the DB will not use the secondary cache.
* Even when options.max_compaction_bytes is hit, compaction output files are only cut when it aligns with grandparent files' boundaries. options.max_compaction_bytes could be slightly violated with the change, but the violation is no more than one target SST file size, which is usually much smaller.

### Performance Improvements
* Improved CPU efficiency of building block-based table (SST) files (#9039 and #9040).

### Java API Changes
* Add Java API bindings for new integrated BlobDB options
* `keyMayExist()` supports ByteBuffer.
* Fix multiget throwing Null Pointer Exception for num of keys > 70k (https://github.com/facebook/rocksdb/issues/8039).

## 6.25.0 (2021-09-20)
### Bug Fixes
* Allow secondary instance to refresh iterator. Assign read seq after referencing SuperVersion.
* Fixed a bug of secondary instance's last_sequence going backward, and reads on the secondary fail to see recent updates from the primary.
* Fixed a bug that could lead to duplicate DB ID or DB session ID in POSIX environments without /proc/sys/kernel/random/uuid.
* Fix a race in DumpStats() with column family destruction due to not taking a Ref on each entry while iterating the ColumnFamilySet.
* Fix a race in item ref counting in LRUCache when promoting an item from the SecondaryCache.
* Fix a race in BackupEngine if RateLimiter is reconfigured during concurrent Restore operations.
* Fix a bug on POSIX in which failure to create a lock file (e.g. out of space) can prevent future LockFile attempts in the same process on the same file from succeeding.
* Fix a bug that backup_rate_limiter and restore_rate_limiter in BackupEngine could not limit read rates.
* Fix the implementation of `prepopulate_block_cache = kFlushOnly` to only apply to flushes rather than to all generated files.
* Fix WAL log data corruption when using DBOptions.manual_wal_flush(true) and WriteOptions.sync(true) together. The sync WAL should work with locked log_write_mutex_.
* Add checks for validity of the IO uring completion queue entries, and fail the BlockBasedTableReader MultiGet sub-batch if there's an invalid completion
* Add an interface RocksDbIOUringEnable() that, if defined by the user, will allow them to enable/disable the use of IO uring by RocksDB
* Fix the bug that when direct I/O is used and MultiRead() returns a short result, RandomAccessFileReader::MultiRead() still returns full size buffer, with returned short value together with some data in original buffer. This bug is unlikely cause incorrect results, because (1) since FileSystem layer is expected to retry on short result, returning short results is only possible when asking more bytes in the end of the file, which RocksDB doesn't do when using MultiRead(); (2) checksum is unlikely to match.

### New Features
* RemoteCompaction's interface now includes `db_name`, `db_id`, `session_id`, which could help the user uniquely identify compaction job between db instances and sessions.
* Added a ticker statistic, "rocksdb.verify_checksum.read.bytes", reporting how many bytes were read from file to serve `VerifyChecksum()` and `VerifyFileChecksums()` queries.
* Added ticker statistics, "rocksdb.backup.read.bytes" and "rocksdb.backup.write.bytes", reporting how many bytes were read and written during backup.
* Added properties for BlobDB: `rocksdb.num-blob-files`, `rocksdb.blob-stats`, `rocksdb.total-blob-file-size`, and `rocksdb.live-blob-file-size`. The existing property `rocksdb.estimate_live-data-size` was also extended to include live bytes residing in blob files.
* Added two new RateLimiter IOPriorities: `Env::IO_USER`,`Env::IO_MID`. `Env::IO_USER` will have superior priority over all other RateLimiter IOPriorities without being subject to fair scheduling constraint.
* `SstFileWriter` now supports `Put`s and `Delete`s with user-defined timestamps. Note that the ingestion logic itself is not timestamp-aware yet.
* Allow a single write batch to include keys from multiple column families whose timestamps' formats can differ. For example, some column families may disable timestamp, while others enable timestamp.
* Add compaction priority information in RemoteCompaction, which can be used to schedule high priority job first.
* Added new callback APIs `OnBlobFileCreationStarted`,`OnBlobFileCreated`and `OnBlobFileDeleted` in `EventListener` class of listener.h. It notifies listeners during creation/deletion of individual blob files in Integrated BlobDB. It also log blob file creation finished event and deletion event in LOG file.
* Batch blob read requests for `DB::MultiGet` using `MultiRead`.
* Add support for fallback to local compaction, the user can return `CompactionServiceJobStatus::kUseLocal` to instruct RocksDB to run the compaction locally instead of waiting for the remote compaction result.
* Add built-in rate limiter's implementation of `RateLimiter::GetTotalPendingRequest(int64_t* total_pending_requests, const Env::IOPriority pri)` for the total number of requests that are pending for bytes in the rate limiter.
* Charge memory usage during data buffering, from which training samples are gathered for dictionary compression, to block cache. Unbuffering data can now be triggered if the block cache becomes full and `strict_capacity_limit=true` for the block cache, in addition to existing conditions that can trigger unbuffering.

### Public API change
* Remove obsolete implementation details FullKey and ParseFullKey from public API
* Change `SstFileMetaData::size` from `size_t` to `uint64_t`.
* Made Statistics extend the Customizable class and added a CreateFromString method.  Implementations of Statistics need to be registered with the ObjectRegistry and to implement a Name() method in order to be created via this method.
* Extended `FlushJobInfo` and `CompactionJobInfo` in listener.h to provide information about the blob files generated by a flush/compaction and garbage collected during compaction in Integrated BlobDB. Added struct members `blob_file_addition_infos` and `blob_file_garbage_infos` that contain this information.
* Extended parameter `output_file_names` of `CompactFiles` API to also include paths of the blob files generated by the compaction in Integrated BlobDB.
* Most `BackupEngine` functions now return `IOStatus` instead of `Status`. Most existing code should be compatible with this change but some calls might need to be updated.
* Add a new field `level_at_creation` in `TablePropertiesCollectorFactory::Context` to capture the level at creating the SST file (i.e, table), of which the properties are being collected.

### Miscellaneous
* Add a paranoid check where in case FileSystem layer doesn't fill the buffer but returns succeed, checksum is unlikely to match even if buffer contains a previous block. The byte modified is not useful anyway, so it isn't expected to change any behavior when FileSystem is satisfying its contract.

## 6.24.0 (2021-08-20)
### Bug Fixes
* If the primary's CURRENT file is missing or inaccessible, the secondary instance should not hang repeatedly trying to switch to a new MANIFEST. It should instead return the error code encountered while accessing the file.
* Restoring backups with BackupEngine is now a logically atomic operation, so that if a restore operation is interrupted, DB::Open on it will fail. Using BackupEngineOptions::sync (default) ensures atomicity even in case of power loss or OS crash.
* Fixed a race related to the destruction of `ColumnFamilyData` objects. The earlier logic unlocked the DB mutex before destroying the thread-local `SuperVersion` pointers, which could result in a process crash if another thread managed to get a reference to the `ColumnFamilyData` object.
* Removed a call to `RenameFile()` on a non-existent info log file ("LOG") when opening a new DB. Such a call was guaranteed to fail though did not impact applications since we swallowed the error. Now we also stopped swallowing errors in renaming "LOG" file.
* Fixed an issue where `OnFlushCompleted` was not called for atomic flush.
* Fixed a bug affecting the batched `MultiGet` API when used with keys spanning multiple column families and `sorted_input == false`.
* Fixed a potential incorrect result in opt mode and assertion failures caused by releasing snapshot(s) during compaction.
* Fixed passing of BlobFileCompletionCallback to Compaction job and Atomic flush job which was default paramter (nullptr). BlobFileCompletitionCallback is internal callback that manages addition of blob files to SSTFileManager.
* Fixed MultiGet not updating the block_read_count and block_read_byte PerfContext counters.

### New Features
* Made the EventListener extend the Customizable class.
* EventListeners that have a non-empty Name() and that are registered with the ObjectRegistry can now be serialized to/from the OPTIONS file.
* Insert warm blocks (data blocks, uncompressed dict blocks, index and filter blocks) in Block cache during flush under option BlockBasedTableOptions.prepopulate_block_cache. Previously it was enabled for only data blocks.
* BlockBasedTableOptions.prepopulate_block_cache can be dynamically configured using DB::SetOptions.
* Add CompactionOptionsFIFO.age_for_warm, which allows RocksDB to move old files to warm tier in FIFO compactions. Note that file temperature is still an experimental feature.
* Add a comment to suggest btrfs user to disable file preallocation by setting `options.allow_fallocate=false`.
* Fast forward option in Trace replay changed to double type to allow replaying at a lower speed, by settings the value between 0 and 1. This option can be set via `ReplayOptions` in `Replayer::Replay()`, or via `--trace_replay_fast_forward` in db_bench.
* Add property `LiveSstFilesSizeAtTemperature` to retrieve sst file size at different temperature.
* Added a stat rocksdb.secondary.cache.hits.
* Added a PerfContext counter secondary_cache_hit_count.
* The integrated BlobDB implementation now supports the tickers `BLOB_DB_BLOB_FILE_BYTES_READ`, `BLOB_DB_GC_NUM_KEYS_RELOCATED`, and `BLOB_DB_GC_BYTES_RELOCATED`, as well as the histograms `BLOB_DB_COMPRESSION_MICROS` and `BLOB_DB_DECOMPRESSION_MICROS`.
* Added hybrid configuration of Ribbon filter and Bloom filter where some LSM levels use Ribbon for memory space efficiency and some use Bloom for speed. See NewRibbonFilterPolicy. This also changes the default behavior of NewRibbonFilterPolicy to use Bloom for flushes under Leveled and Universal compaction and Ribbon otherwise. The C API function `rocksdb_filterpolicy_create_ribbon` is unchanged but adds new `rocksdb_filterpolicy_create_ribbon_hybrid`.

### Public API change
* Added APIs to decode and replay trace file via Replayer class. Added `DB::NewDefaultReplayer()` to create a default Replayer instance. Added `TraceReader::Reset()` to restart reading a trace file. Created trace_record.h, trace_record_result.h and utilities/replayer.h files to access the decoded Trace records, replay them, and query the actual operation results.
* Added Configurable::GetOptionsMap to the public API for use in creating new Customizable classes.
* Generalized bits_per_key parameters in C API from int to double for greater configurability. Although this is a compatible change for existing C source code, anything depending on C API signatures, such as foreign function interfaces, will need to be updated.

### Performance Improvements
* Try to avoid updating DBOptions if `SetDBOptions()` does not change any option value.

### Behavior Changes
* `StringAppendOperator` additionally accepts a string as the delimiter.
* BackupEngineOptions::sync (default true) now applies to restoring backups in addition to creating backups. This could slow down restores, but ensures they are fully persisted before returning OK. (Consider increasing max_background_operations to improve performance.)

## 6.23.0 (2021-07-16)
### Behavior Changes
* Obsolete keys in the bottommost level that were preserved for a snapshot will now be cleaned upon snapshot release in all cases. This form of compaction (snapshot release triggered compaction) previously had an artificial limitation that multiple tombstones needed to be present.
### Bug Fixes
* Blob file checksums are now printed in hexadecimal format when using the `manifest_dump` `ldb` command.
* `GetLiveFilesMetaData()` now populates the `temperature`, `oldest_ancester_time`, and `file_creation_time` fields of its `LiveFileMetaData` results when the information is available. Previously these fields always contained zero indicating unknown.
* Fix mismatches of OnCompaction{Begin,Completed} in case of DisableManualCompaction().
* Fix continuous logging of an existing background error on every user write
* Fix a bug that `Get()` return Status::OK() and an empty value for non-existent key when `read_options.read_tier = kBlockCacheTier`.
* Fix a bug that stat in `get_context` didn't accumulate to statistics when query is failed.
* Fixed handling of DBOptions::wal_dir with LoadLatestOptions() or ldb --try_load_options on a copied or moved DB. Previously, when the WAL directory is same as DB directory (default), a copied or moved DB would reference the old path of the DB as the WAL directory, potentially corrupting both copies. Under this change, the wal_dir from DB::GetOptions() or LoadLatestOptions() may now be empty, indicating that the current DB directory is used for WALs. This is also a subtle API change.

### New Features
* ldb has a new feature, `list_live_files_metadata`, that shows the live SST files, as well as their LSM storage level and the column family they belong to.
* The new BlobDB implementation now tracks the amount of garbage in each blob file in the MANIFEST.
* Integrated BlobDB now supports Merge with base values (Put/Delete etc.).
* RemoteCompaction supports sub-compaction, the job_id in the user interface is changed from `int` to `uint64_t` to support sub-compaction id.
* Expose statistics option in RemoteCompaction worker.

### Public API change
* Added APIs to the Customizable class to allow developers to create their own Customizable classes.  Created the utilities/customizable_util.h file to contain helper methods for developing new Customizable classes.
* Change signature of SecondaryCache::Name().  Make SecondaryCache customizable and add SecondaryCache::CreateFromString method.

## 6.22.0 (2021-06-18)
### Behavior Changes
* Added two additional tickers, MEMTABLE_PAYLOAD_BYTES_AT_FLUSH and MEMTABLE_GARBAGE_BYTES_AT_FLUSH. These stats can be used to estimate the ratio of "garbage" (outdated) bytes in the memtable that are discarded at flush time.
* Added API comments clarifying safe usage of Disable/EnableManualCompaction and EventListener callbacks for compaction.
### Bug Fixes
* fs_posix.cc GetFreeSpace() always report disk space available to root even when running as non-root.  Linux defaults often have disk mounts with 5 to 10 percent of total space reserved only for root.  Out of space could result for non-root users.
* Subcompactions are now disabled when user-defined timestamps are used, since the subcompaction boundary picking logic is currently not timestamp-aware, which could lead to incorrect results when different subcompactions process keys that only differ by timestamp.
* Fix an issue that `DeleteFilesInRange()` may cause ongoing compaction reports corruption exception, or ASSERT for debug build. There's no actual data loss or corruption that we find.
* Fixed confusingly duplicated output in LOG for periodic stats ("DUMPING STATS"), including "Compaction Stats" and "File Read Latency Histogram By Level".
* Fixed performance bugs in background gathering of block cache entry statistics, that could consume a lot of CPU when there are many column families with a shared block cache.

### New Features
* Marked the Ribbon filter and optimize_filters_for_memory features as production-ready, each enabling memory savings for Bloom-like filters. Use `NewRibbonFilterPolicy` in place of `NewBloomFilterPolicy` to use Ribbon filters instead of Bloom, or `ribbonfilter` in place of `bloomfilter` in configuration string.
* Allow `DBWithTTL` to use `DeleteRange` api just like other DBs. `DeleteRangeCF()` which executes `WriteBatchInternal::DeleteRange()` has been added to the handler in `DBWithTTLImpl::Write()` to implement it.
* Add BlockBasedTableOptions.prepopulate_block_cache.  If enabled, it prepopulate warm/hot data blocks which are already in memory into block cache at the time of flush. On a flush, the data block that is in memory (in memtables) get flushed to the device. If using Direct IO, additional IO is incurred to read this data back into memory again, which is avoided by enabling this option and it also helps with Distributed FileSystem. More details in include/rocksdb/table.h.
* Added a `cancel` field to `CompactRangeOptions`, allowing individual in-process manual range compactions to be cancelled.

### New Features
* Added BlobMetaData to the ColumnFamilyMetaData to return information about blob files

### Public API change
* Added GetAllColumnFamilyMetaData API to retrieve the ColumnFamilyMetaData about all column families.

## 6.21.0 (2021-05-21)
### Bug Fixes
* Fixed a bug in handling file rename error in distributed/network file systems when the server succeeds but client returns error. The bug can cause CURRENT file to point to non-existing MANIFEST file, thus DB cannot be opened.
* Fixed a bug where ingested files were written with incorrect boundary key metadata. In rare cases this could have led to a level's files being wrongly ordered and queries for the boundary keys returning wrong results.
* Fixed a data race between insertion into memtables and the retrieval of the DB properties `rocksdb.cur-size-active-mem-table`, `rocksdb.cur-size-all-mem-tables`, and `rocksdb.size-all-mem-tables`.
* Fixed the false-positive alert when recovering from the WAL file. Avoid reporting "SST file is ahead of WAL" on a newly created empty column family, if the previous WAL file is corrupted.
* Fixed a bug where `GetLiveFiles()` output included a non-existent file called "OPTIONS-000000". Backups and checkpoints, which use `GetLiveFiles()`, failed on DBs impacted by this bug. Read-write DBs were impacted when the latest OPTIONS file failed to write and `fail_if_options_file_error == false`. Read-only DBs were impacted when no OPTIONS files existed.
* Handle return code by io_uring_submit_and_wait() and io_uring_wait_cqe().
* In the IngestExternalFile() API, only try to sync the ingested file if the file is linked and the FileSystem/Env supports reopening a writable file.
* Fixed a bug that `AdvancedColumnFamilyOptions.max_compaction_bytes` is under-calculated for manual compaction (`CompactRange()`). Manual compaction is split to multiple compactions if the compaction size exceed the `max_compaction_bytes`. The bug creates much larger compaction which size exceed the user setting. On the other hand, larger manual compaction size can increase the subcompaction parallelism, you can tune that by setting `max_compaction_bytes`.

### Behavior Changes
* Due to the fix of false-postive alert of "SST file is ahead of WAL", all the CFs with no SST file (CF empty) will bypass the consistency check. We fixed a false-positive, but introduced a very rare true-negative which will be triggered in the following conditions: A CF with some delete operations in the last a few queries which will result in an empty CF (those are flushed to SST file and a compaction triggered which combines this file and all other SST files and generates an empty CF, or there is another reason to write a manifest entry for this CF after a flush that generates no SST file from an empty CF). The deletion entries are logged in a WAL and this WAL was corrupted, while the CF's log number points to the next WAL (due to the flush). Therefore, the DB can only recover to the point without these trailing deletions and cause the inconsistent DB status.

### New Features
* Add new option allow_stall passed during instance creation of WriteBufferManager. When allow_stall is set, WriteBufferManager will stall all writers shared across multiple DBs and columns if memory usage goes beyond specified WriteBufferManager::buffer_size (soft limit). Stall will be cleared when memory is freed after flush and memory usage goes down below buffer_size.
* Allow `CompactionFilter`s to apply in more table file creation scenarios such as flush and recovery. For compatibility, `CompactionFilter`s by default apply during compaction. Users can customize this behavior by overriding `CompactionFilterFactory::ShouldFilterTableFileCreation()`.
* Added more fields to FilterBuildingContext with LSM details, for custom filter policies that vary behavior based on where they are in the LSM-tree.
* Added DB::Properties::kBlockCacheEntryStats for querying statistics on what percentage of block cache is used by various kinds of blocks, etc. using DB::GetProperty and DB::GetMapProperty. The same information is now dumped to info LOG periodically according to `stats_dump_period_sec`.
* Add an experimental Remote Compaction feature, which allows the user to run Compaction on a different host or process. The feature is still under development, currently only works on some basic use cases. The interface will be changed without backward/forward compatibility support.
* RocksDB would validate total entries read in flush, and compare with counter inserted into it. If flush_verify_memtable_count = true (default), flush will fail. Otherwise, only log to info logs.
* Add `TableProperties::num_filter_entries`, which can be used with `TableProperties::filter_size` to calculate the effective bits per filter entry (unique user key or prefix) for a table file.

### Performance Improvements
* BlockPrefetcher is used by iterators to prefetch data if they anticipate more data to be used in future. It is enabled implicitly by rocksdb. Added change to take in account read pattern if reads are sequential. This would disable prefetching for random reads in MultiGet and iterators as readahead_size is increased exponential doing large prefetches.

### Public API change
* Removed a parameter from TableFactory::NewTableBuilder, which should not be called by user code because TableBuilder is not a public API.
* Removed unused structure `CompactionFilterContext`.
* The `skip_filters` parameter to SstFileWriter is now considered deprecated. Use `BlockBasedTableOptions::filter_policy` to control generation of filters.
* ClockCache is known to have bugs that could lead to crash or corruption, so should not be used until fixed. Use NewLRUCache instead.
* Added a new pure virtual function `ApplyToAllEntries` to `Cache`, to replace `ApplyToAllCacheEntries`. Custom `Cache` implementations must add an implementation. Because this function is for gathering statistics, an empty implementation could be acceptable for some applications.
* Added the ObjectRegistry to the ConfigOptions class.  This registry instance will be used to find any customizable loadable objects during initialization.
* Expanded the ObjectRegistry functionality to allow nested ObjectRegistry instances.  Added methods to register a set of functions with the registry/library as a group.
* Deprecated backupable_db.h and BackupableDBOptions in favor of new versions with appropriate names: backup_engine.h and BackupEngineOptions. Old API compatibility is preserved.

### Default Option Change
* When options.arena_block_size <= 0 (default value 0), still use writer_buffer_size / 8 but cap to 1MB. Too large alloation size might not be friendly to allocator and might cause performance issues in extreme cases.

### Build
* By default, try to build with liburing. For make, if ROCKSDB_USE_IO_URING is not set, treat as enable, which means RocksDB will try to build with liburing. Users can disable it with ROCKSDB_USE_IO_URING=0. For cmake, add WITH_LIBURING to control it, with default on.

## 6.20.0 (2021-04-16)
### Behavior Changes
* `ColumnFamilyOptions::sample_for_compression` now takes effect for creation of all block-based tables. Previously it only took effect for block-based tables created by flush.
* `CompactFiles()` can no longer compact files from lower level to up level, which has the risk to corrupt DB (details: #8063). The validation is also added to all compactions.
* Fixed some cases in which DB::OpenForReadOnly() could write to the filesystem. If you want a Logger with a read-only DB, you must now set DBOptions::info_log yourself, such as using CreateLoggerFromOptions().
* get_iostats_context() will never return nullptr. If thread-local support is not available, and user does not opt-out iostats context, then compilation will fail. The same applies to perf context as well.
* Added support for WriteBatchWithIndex::NewIteratorWithBase when overwrite_key=false.  Previously, this combination was not supported and would assert or return nullptr.
* Improve the behavior of WriteBatchWithIndex for Merge operations.  Now more operations may be stored in order to return the correct merged result.

### Bug Fixes
* Use thread-safe `strerror_r()` to get error messages.
* Fixed a potential hang in shutdown for a DB whose `Env` has high-pri thread pool disabled (`Env::GetBackgroundThreads(Env::Priority::HIGH) == 0`)
* Made BackupEngine thread-safe and added documentation comments to clarify what is safe for multiple BackupEngine objects accessing the same backup directory.
* Fixed crash (divide by zero) when compression dictionary is applied to a file containing only range tombstones.
* Fixed a backward iteration bug with partitioned filter enabled: not including the prefix of the last key of the previous filter partition in current filter partition can cause wrong iteration result.
* Fixed a bug that allowed `DBOptions::max_open_files` to be set with a non-negative integer with `ColumnFamilyOptions::compaction_style = kCompactionStyleFIFO`.

### Performance Improvements
* On ARM platform, use `yield` instead of `wfe` to relax cpu to gain better performance.

### Public API change
* Added `TableProperties::slow_compression_estimated_data_size` and `TableProperties::fast_compression_estimated_data_size`. When `ColumnFamilyOptions::sample_for_compression > 0`, they estimate what `TableProperties::data_size` would have been if the "fast" or "slow" (see `ColumnFamilyOptions::sample_for_compression` API doc for definitions) compression had been used instead.
* Update DB::StartIOTrace and remove Env object from the arguments as its redundant and DB already has Env object that is passed down to IOTracer::StartIOTrace
* Added `FlushReason::kWalFull`, which is reported when a memtable is flushed due to the WAL reaching its size limit; those flushes were previously reported as `FlushReason::kWriteBufferManager`. Also, changed the reason for flushes triggered by the write buffer manager to `FlushReason::kWriteBufferManager`; they were previously reported as `FlushReason::kWriteBufferFull`.
* Extend file_checksum_dump ldb command and DB::GetLiveFilesChecksumInfo API for IntegratedBlobDB and get checksum of blob files along with SST files.

### New Features
* Added the ability to open BackupEngine backups as read-only DBs, using BackupInfo::name_for_open and env_for_open provided by BackupEngine::GetBackupInfo() with include_file_details=true.
* Added BackupEngine support for integrated BlobDB, with blob files shared between backups when table files are shared. Because of current limitations, blob files always use the kLegacyCrc32cAndFileSize naming scheme, and incremental backups must read and checksum all blob files in a DB, even for files that are already backed up.
* Added an optional output parameter to BackupEngine::CreateNewBackup(WithMetadata) to return the BackupID of the new backup.
* Added BackupEngine::GetBackupInfo / GetLatestBackupInfo for querying individual backups.
* Made the Ribbon filter a long-term supported feature in terms of the SST schema(compatible with version >= 6.15.0) though the API for enabling it is expected to change.

## 6.19.0 (2021-03-21)
### Bug Fixes
* Fixed the truncation error found in APIs/tools when dumping block-based SST files in a human-readable format. After fix, the block-based table can be fully dumped as a readable file.
* When hitting a write slowdown condition, no write delay (previously 1 millisecond) is imposed until `delayed_write_rate` is actually exceeded, with an initial burst allowance of 1 millisecond worth of bytes. Also, beyond the initial burst allowance, `delayed_write_rate` is now more strictly enforced, especially with multiple column families.

### Public API change
* Changed default `BackupableDBOptions::share_files_with_checksum` to `true` and deprecated `false` because of potential for data loss. Note that accepting this change in behavior can temporarily increase backup data usage because files are not shared between backups using the two different settings. Also removed obsolete option kFlagMatchInterimNaming.
* Add a new option BlockBasedTableOptions::max_auto_readahead_size. RocksDB does auto-readahead for iterators on noticing more than two reads for a table file if user doesn't provide readahead_size. The readahead starts at 8KB and doubles on every additional read upto max_auto_readahead_size and now max_auto_readahead_size can be configured dynamically as well. Found that 256 KB readahead size provides the best performance, based on experiments, for auto readahead. Experiment data is in PR #3282. If value is set 0 then no automatic prefetching will be done by rocksdb. Also changing the value will only affect files opened after the change.
* Add suppport to extend DB::VerifyFileChecksums API to also verify blob files checksum.
* When using the new BlobDB, the amount of data written by flushes/compactions is now broken down into table files and blob files in the compaction statistics; namely, Write(GB) denotes the amount of data written to table files, while Wblob(GB) means the amount of data written to blob files.
* New default BlockBasedTableOptions::format_version=5 to enable new Bloom filter implementation by default, compatible with RocksDB versions >= 6.6.0.
* Add new SetBufferSize API to WriteBufferManager to allow dynamic management of memory allotted to all write buffers.  This allows user code to adjust memory monitoring provided by WriteBufferManager as process memory needs change datasets grow and shrink.
* Clarified the required semantics of Read() functions in FileSystem and Env APIs. Please ensure any custom implementations are compliant.
* For the new integrated BlobDB implementation, compaction statistics now include the amount of data read from blob files during compaction (due to garbage collection or compaction filters). Write amplification metrics have also been extended to account for data read from blob files.
* Add EqualWithoutTimestamp() to Comparator.
* Extend support to track blob files in SSTFileManager whenever a blob file is created/deleted. Blob files will be scheduled to delete via SSTFileManager and SStFileManager will now take blob files in account while calculating size and space limits along with SST files.
* Add new Append and PositionedAppend API with checksum handoff to legacy Env.

### New Features
* Support compaction filters for the new implementation of BlobDB. Add `FilterBlobByKey()` to `CompactionFilter`. Subclasses can override this method so that compaction filters can determine whether the actual blob value has to be read during compaction. Use a new `kUndetermined` in `CompactionFilter::Decision` to indicated that further action is necessary for compaction filter to make a decision.
* Add support to extend retrieval of checksums for blob files from the MANIFEST when checkpointing. During backup, rocksdb can detect corruption in blob files  during file copies.
* Add new options for db_bench --benchmarks: flush, waitforcompaction, compact0, compact1.
* Add an option to BackupEngine::GetBackupInfo to include the name and size of each backed-up file. Especially in the presence of file sharing among backups, this offers detailed insight into backup space usage.
* Enable backward iteration on keys with user-defined timestamps.
* Add statistics and info log for error handler: counters for bg error, bg io error, bg retryable io error, auto resume count, auto resume total retry number, and auto resume sucess; Histogram for auto resume retry count in each recovery call. Note that, each auto resume attempt will have one or multiple retries.

### Behavior Changes
* During flush, only WAL sync retryable IO error is mapped to hard error, which will stall the writes. When WAL is used but only SST file write has retryable IO error, it will be mapped to soft error and write will not be affected.

## 6.18.0 (2021-02-19)
### Behavior Changes
* When retryable IO error occurs during compaction, it is mapped to soft error and set the BG error. However, auto resume is not called to clean the soft error since compaction will reschedule by itself. In this change, When retryable IO error occurs during compaction, BG error is not set. User will be informed the error via EventHelper.
* Introduce a new trace file format for query tracing and replay and trace file version is bump up to 0.2. A payload map is added as the first portion of the payload. We will not have backward compatible issues when adding new entries to trace records. Added the iterator_upper_bound and iterator_lower_bound in Seek and SeekForPrev tracing function. Added them as the new payload member for iterator tracing.

### New Features
* Add support for key-value integrity protection in live updates from the user buffers provided to `WriteBatch` through the write to RocksDB's in-memory update buffer (memtable). This is intended to detect some cases of in-memory data corruption, due to either software or hardware errors. Users can enable protection by constructing their `WriteBatch` with `protection_bytes_per_key == 8`.
* Add support for updating `full_history_ts_low` option in manual compaction, which is for old timestamp data GC.
* Add a mechanism for using Makefile to build external plugin code into the RocksDB libraries/binaries. This intends to simplify compatibility and distribution for plugins (e.g., special-purpose `FileSystem`s) whose source code resides outside the RocksDB repo. See "plugin/README.md" for developer details, and "PLUGINS.md" for a listing of available plugins.
* Added memory pre-fetching for experimental Ribbon filter, which especially optimizes performance with batched MultiGet.
* A new, experimental version of BlobDB (key-value separation) is now available. The new implementation is integrated into the RocksDB core, i.e. it is accessible via the usual `rocksdb::DB` API, as opposed to the separate `rocksdb::blob_db::BlobDB` interface used by the earlier version, and can be configured on a per-column family basis using the configuration options `enable_blob_files`, `min_blob_size`, `blob_file_size`, `blob_compression_type`, `enable_blob_garbage_collection`, and `blob_garbage_collection_age_cutoff`. It extends RocksDB's consistency guarantees to blobs, and offers more features and better performance. Note that some features, most notably `Merge`, compaction filters, and backup/restore are not yet supported, and there is no support for migrating a database created by the old implementation.

### Bug Fixes
* Since 6.15.0, `TransactionDB` returns error `Status`es from calls to `DeleteRange()` and calls to `Write()` where the `WriteBatch` contains a range deletion. Previously such operations may have succeeded while not providing the expected transactional guarantees. There are certain cases where range deletion can still be used on such DBs; see the API doc on `TransactionDB::DeleteRange()` for details.
* `OptimisticTransactionDB` now returns error `Status`es from calls to `DeleteRange()` and calls to `Write()` where the `WriteBatch` contains a range deletion. Previously such operations may have succeeded while not providing the expected transactional guarantees.
* Fix `WRITE_PREPARED`, `WRITE_UNPREPARED` TransactionDB `MultiGet()` may return uncommitted data with snapshot.
* In DB::OpenForReadOnly, if any error happens while checking Manifest file path, it was overridden by Status::NotFound. It has been fixed and now actual error is returned.

### Public API Change
* Added a "only_mutable_options" flag to the ConfigOptions.  When this flag is "true", the Configurable functions and convenience methods (such as GetDBOptionsFromString) will only deal with options that are marked as mutable.  When this flag is true, only options marked as mutable can be configured (a Status::InvalidArgument will be returned) and options not marked as mutable will not be returned or compared.  The default is "false", meaning to compare all options.
* Add new Append and PositionedAppend APIs to FileSystem to bring the data verification information (data checksum information) from upper layer (e.g., WritableFileWriter) to the storage layer. In this way, the customized FileSystem is able to verify the correctness of data being written to the storage on time. Add checksum_handoff_file_types to DBOptions. User can use this option to control which file types (Currently supported file tyes: kWALFile, kTableFile, kDescriptorFile.) should use the new Append and PositionedAppend APIs to handoff the verification information. Currently, RocksDB only use crc32c to calculate the checksum for write handoff.
* Add an option, `CompressionOptions::max_dict_buffer_bytes`, to limit the in-memory buffering for selecting samples for generating/training a dictionary. The limit is currently loosely adhered to.


## 6.17.0 (2021-01-15)
### Behavior Changes
* When verifying full file checksum with `DB::VerifyFileChecksums()`, we now fail with `Status::InvalidArgument` if the name of the checksum generator used for verification does not match the name of the checksum generator used for protecting the file when it was created.
* Since RocksDB does not continue write the same file if a file write fails for any reason, the file scope write IO error is treated the same as retryable IO error. More information about error handling of file scope IO error is included in `ErrorHandler::SetBGError`.

### Bug Fixes
* Version older than 6.15 cannot decode VersionEdits `WalAddition` and `WalDeletion`, fixed this by changing the encoded format of them to be ignorable by older versions.
* Fix a race condition between DB startups and shutdowns in managing the periodic background worker threads. One effect of this race condition could be the process being terminated.

### Public API Change
* Add a public API WriteBufferManager::dummy_entries_in_cache_usage() which reports the size of dummy entries stored in cache (passed to WriteBufferManager). Dummy entries are used to account for DataBlocks.
* Add a SystemClock class that contains the time-related methods from Env.  The original methods in Env may be deprecated in a future release.  This class will allow easier testing, development, and expansion of time-related features.
* Add a public API GetRocksBuildProperties and GetRocksBuildInfoAsString to get properties about the current build.  These properties may include settings related to the GIT settings (branch, timestamp).  This change also sets the "build date" based on the GIT properties, rather than the actual build time, thereby enabling more reproducible builds.

## 6.16.0 (2020-12-18)
### Behavior Changes
* Attempting to write a merge operand without explicitly configuring `merge_operator` now fails immediately, causing the DB to enter read-only mode. Previously, failure was deferred until the `merge_operator` was needed by a user read or a background operation.

### Bug Fixes
* Truncated WALs ending in incomplete records can no longer produce gaps in the recovered data when `WALRecoveryMode::kPointInTimeRecovery` is used. Gaps are still possible when WALs are truncated exactly on record boundaries; for complete protection, users should enable `track_and_verify_wals_in_manifest`.
* Fix a bug where compressed blocks read by MultiGet are not inserted into the compressed block cache when use_direct_reads = true.
* Fixed the issue of full scanning on obsolete files when there are too many outstanding compactions with ConcurrentTaskLimiter enabled.
* Fixed the logic of populating native data structure for `read_amp_bytes_per_bit` during OPTIONS file parsing on big-endian architecture. Without this fix, original code introduced in PR7659, when running on big-endian machine, can mistakenly store read_amp_bytes_per_bit (an uint32) in little endian format. Future access to `read_amp_bytes_per_bit` will give wrong values. Little endian architecture is not affected.
* Fixed prefix extractor with timestamp issues.
* Fixed a bug in atomic flush: in two-phase commit mode, the minimum WAL log number to keep is incorrect.
* Fixed a bug related to checkpoint in PR7789: if there are multiple column families, and the checkpoint is not opened as read only, then in rare cases, data loss may happen in the checkpoint. Since backup engine relies on checkpoint, it may also be affected.
* When ldb --try_load_options is used with the --column_family option, the ColumnFamilyOptions for the specified column family was not loaded from the OPTIONS file. Fix it so its loaded from OPTIONS and then overridden with command line overrides.

### New Features
* User defined timestamp feature supports `CompactRange` and `GetApproximateSizes`.
* Support getting aggregated table properties (kAggregatedTableProperties and kAggregatedTablePropertiesAtLevel) with DB::GetMapProperty, for easier access to the data in a structured format.
* Experimental option BlockBasedTableOptions::optimize_filters_for_memory now works with experimental Ribbon filter (as well as Bloom filter).

### Public API Change
* Deprecated public but rarely-used FilterBitsBuilder::CalculateNumEntry, which is replaced with ApproximateNumEntries taking a size_t parameter and returning size_t.
* To improve portability the functions `Env::GetChildren` and `Env::GetChildrenFileAttributes` will no longer return entries for the special directories `.` or `..`.
* Added a new option `track_and_verify_wals_in_manifest`. If `true`, the log numbers and sizes of the synced WALs are tracked in MANIFEST, then during DB recovery, if a synced WAL is missing from disk, or the WAL's size does not match the recorded size in MANIFEST, an error will be reported and the recovery will be aborted. Note that this option does not work with secondary instance.
* `rocksdb_approximate_sizes` and `rocksdb_approximate_sizes_cf` in the C API now requires an error pointer (`char** errptr`) for receiving any error.
* All overloads of DB::GetApproximateSizes now return Status, so that any failure to obtain the sizes is indicated to the caller.

## 6.15.0 (2020-11-13)
### Bug Fixes
* Fixed a bug in the following combination of features: indexes with user keys (`format_version >= 3`), indexes are partitioned (`index_type == kTwoLevelIndexSearch`), and some index partitions are pinned in memory (`BlockBasedTableOptions::pin_l0_filter_and_index_blocks_in_cache`). The bug could cause keys to be truncated when read from the index leading to wrong read results or other unexpected behavior.
* Fixed a bug when indexes are partitioned (`index_type == kTwoLevelIndexSearch`), some index partitions are pinned in memory (`BlockBasedTableOptions::pin_l0_filter_and_index_blocks_in_cache`), and partitions reads could be mixed between block cache and directly from the file (e.g., with `enable_index_compression == 1` and `mmap_read == 1`, partitions that were stored uncompressed due to poor compression ratio would be read directly from the file via mmap, while partitions that were stored compressed would be read from block cache). The bug could cause index partitions to be mistakenly considered empty during reads leading to wrong read results.
* Since 6.12, memtable lookup should report unrecognized value_type as corruption (#7121).
* Since 6.14, fix false positive flush/compaction `Status::Corruption` failure when `paranoid_file_checks == true` and range tombstones were written to the compaction output files.
* Since 6.14, fix a bug that could cause a stalled write to crash with mixed of slowdown and no_slowdown writes (`WriteOptions.no_slowdown=true`).
* Fixed a bug which causes hang in closing DB when refit level is set in opt build. It was because ContinueBackgroundWork() was called in assert statement which is a no op. It was introduced in 6.14.
* Fixed a bug which causes Get() to return incorrect result when a key's merge operand is applied twice. This can occur if the thread performing Get() runs concurrently with a background flush thread and another thread writing to the MANIFEST file (PR6069).
* Reverted a behavior change silently introduced in 6.14.2, in which the effects of the `ignore_unknown_options` flag (used in option parsing/loading functions) changed.
* Reverted a behavior change silently introduced in 6.14, in which options parsing/loading functions began returning `NotFound` instead of `InvalidArgument` for option names not available in the present version.
* Fixed MultiGet bugs it doesn't return valid data with user defined timestamp.
* Fixed a potential bug caused by evaluating `TableBuilder::NeedCompact()` before `TableBuilder::Finish()` in compaction job. For example, the `NeedCompact()` method of `CompactOnDeletionCollector` returned by built-in `CompactOnDeletionCollectorFactory` requires `BlockBasedTable::Finish()` to return the correct result. The bug can cause a compaction-generated file not to be marked for future compaction based on deletion ratio.
* Fixed a seek issue with prefix extractor and timestamp.
* Fixed a bug of encoding and parsing BlockBasedTableOptions::read_amp_bytes_per_bit as a 64-bit integer.
* Fixed a bug of a recovery corner case, details in PR7621.

### Public API Change
* Deprecate `BlockBasedTableOptions::pin_l0_filter_and_index_blocks_in_cache` and `BlockBasedTableOptions::pin_top_level_index_and_filter`. These options still take effect until users migrate to the replacement APIs in `BlockBasedTableOptions::metadata_cache_options`. Migration guidance can be found in the API comments on the deprecated options.
* Add new API `DB::VerifyFileChecksums` to verify SST file checksum with corresponding entries in the MANIFEST if present. Current implementation requires scanning and recomputing file checksums.

### Behavior Changes
* The dictionary compression settings specified in `ColumnFamilyOptions::compression_opts` now additionally affect files generated by flush and compaction to non-bottommost level. Previously those settings at most affected files generated by compaction to bottommost level, depending on whether `ColumnFamilyOptions::bottommost_compression_opts` overrode them. Users who relied on dictionary compression settings in `ColumnFamilyOptions::compression_opts` affecting only the bottommost level can keep the behavior by moving their dictionary settings to `ColumnFamilyOptions::bottommost_compression_opts` and setting its `enabled` flag.
* When the `enabled` flag is set in `ColumnFamilyOptions::bottommost_compression_opts`, those compression options now take effect regardless of the value in `ColumnFamilyOptions::bottommost_compression`. Previously, those compression options only took effect when `ColumnFamilyOptions::bottommost_compression != kDisableCompressionOption`. Now, they additionally take effect when `ColumnFamilyOptions::bottommost_compression == kDisableCompressionOption` (such a setting causes bottommost compression type to fall back to `ColumnFamilyOptions::compression_per_level` if configured, and otherwise fall back to `ColumnFamilyOptions::compression`).

### New Features
* An EXPERIMENTAL new Bloom alternative that saves about 30% space compared to Bloom filters, with about 3-4x construction time and similar query times is available using NewExperimentalRibbonFilterPolicy.

## 6.14 (2020-10-09)
### Bug fixes
* Fixed a bug after a `CompactRange()` with `CompactRangeOptions::change_level` set fails due to a conflict in the level change step, which caused all subsequent calls to `CompactRange()` with `CompactRangeOptions::change_level` set to incorrectly fail with a `Status::NotSupported("another thread is refitting")` error.
* Fixed a bug that the bottom most level compaction could still be a trivial move even if `BottommostLevelCompaction.kForce` or `kForceOptimized` is set.

### Public API Change
* The methods to create and manage EncrypedEnv have been changed.  The EncryptionProvider is now passed to NewEncryptedEnv as a shared pointer, rather than a raw pointer.  Comparably, the CTREncryptedProvider now takes a shared pointer, rather than a reference, to a BlockCipher.  CreateFromString methods have been added to BlockCipher and EncryptionProvider to provide a single API by which different ciphers and providers can be created, respectively.
* The internal classes (CTREncryptionProvider, ROT13BlockCipher, CTRCipherStream) associated with the EncryptedEnv have been moved out of the public API.  To create a CTREncryptionProvider, one can either use EncryptionProvider::NewCTRProvider, or EncryptionProvider::CreateFromString("CTR").  To create a new ROT13BlockCipher, one can either use BlockCipher::NewROT13Cipher or BlockCipher::CreateFromString("ROT13").
* The EncryptionProvider::AddCipher method has been added to allow keys to be added to an EncryptionProvider.  This API will allow future providers to support multiple cipher keys.
* Add a new option "allow_data_in_errors". When this new option is set by users, it allows users to opt-in to get error messages containing corrupted keys/values. Corrupt keys, values will be logged in the messages, logs, status etc. that will help users with the useful information regarding affected data. By default value of this option is set false to prevent users data to be exposed in the messages so currently, data will be redacted from logs, messages, status by default.
* AdvancedColumnFamilyOptions::force_consistency_checks is now true by default, for more proactive DB corruption detection at virtually no cost (estimated two extra CPU cycles per million on a major production workload). Corruptions reported by these checks now mention "force_consistency_checks" in case a false positive corruption report is suspected and the option needs to be disabled (unlikely). Since existing column families have a saved setting for force_consistency_checks, only new column families will pick up the new default.

### General Improvements
* The settings of the DBOptions and ColumnFamilyOptions are now managed by Configurable objects (see New Features).  The same convenience methods to configure these options still exist but the backend implementation has been unified under a common implementation.

### New Features

* Methods to configure serialize, and compare -- such as TableFactory -- are exposed directly through the Configurable base class (from which these objects inherit).  This change will allow for better and more thorough configuration management and retrieval in the future.  The options for a Configurable object can be set via the ConfigureFromMap, ConfigureFromString, or ConfigureOption method.  The serialized version of the options of an object can be retrieved via the GetOptionString, ToString, or GetOption methods.  The list of options supported by an object can be obtained via the GetOptionNames method.  The "raw" object (such as the BlockBasedTableOption) for an option may be retrieved via the GetOptions method.  Configurable options can be compared via the AreEquivalent method.  The settings within a Configurable object may be validated via the ValidateOptions method.  The object may be intialized (at which point only mutable options may be updated) via the PrepareOptions method.
* Introduce options.check_flush_compaction_key_order with default value to be true. With this option, during flush and compaction, key order will be checked when writing to each SST file. If the order is violated, the flush or compaction will fail.
* Added is_full_compaction to CompactionJobStats, so that the information is available through the EventListener interface.
* Add more stats for MultiGet in Histogram to get number of data blocks, index blocks, filter blocks and sst files read from file system per level.
* SST files have a new table property called db_host_id, which is set to the hostname by default. A new option in DBOptions, db_host_id, allows the property value to be overridden with a user specified string, or disable it completely by making the option string empty.
* Methods to create customizable extensions -- such as TableFactory -- are exposed directly through the Customizable base class (from which these objects inherit).  This change will allow these Customizable classes to be loaded and configured in a standard way (via CreateFromString).  More information on how to write and use Customizable classes is in the customizable.h header file.

## 6.13 (2020-09-12)
### Bug fixes
* Fix a performance regression introduced in 6.4 that makes a upper bound check for every Next() even if keys are within a data block that is within the upper bound.
* Fix a possible corruption to the LSM state (overlapping files within a level) when a `CompactRange()` for refitting levels (`CompactRangeOptions::change_level == true`) and another manual compaction are executed in parallel.
* Sanitize `recycle_log_file_num` to zero when the user attempts to enable it in combination with `WALRecoveryMode::kTolerateCorruptedTailRecords`. Previously the two features were allowed together, which compromised the user's configured crash-recovery guarantees.
* Fix a bug where a level refitting in CompactRange() might race with an automatic compaction that puts the data to the target level of the refitting. The bug has been there for years.
* Fixed a bug in version 6.12 in which BackupEngine::CreateNewBackup could fail intermittently with non-OK status when backing up a read-write DB configured with a DBOptions::file_checksum_gen_factory.
* Fix useless no-op compactions scheduled upon snapshot release when options.disable-auto-compactions = true.
* Fix a bug when max_write_buffer_size_to_maintain is set, immutable flushed memtable destruction is delayed until the next super version is installed. A memtable is not added to delete list because of its reference hold by super version and super version doesn't switch because of empt delete list. So memory usage keeps on increasing beyond write_buffer_size + max_write_buffer_size_to_maintain.
* Avoid converting MERGES to PUTS when allow_ingest_behind is true.
* Fix compression dictionary sampling together with `SstFileWriter`. Previously, the dictionary would be trained/finalized immediately with zero samples. Now, the whole `SstFileWriter` file is buffered in memory and then sampled.
* Fix a bug with `avoid_unnecessary_blocking_io=1` and creating backups (BackupEngine::CreateNewBackup) or checkpoints (Checkpoint::Create). With this setting and WAL enabled, these operations could randomly fail with non-OK status.
* Fix a bug in which bottommost compaction continues to advance the underlying InternalIterator to skip tombstones even after shutdown.

### New Features
* A new field `std::string requested_checksum_func_name` is added to `FileChecksumGenContext`, which enables the checksum factory to create generators for a suite of different functions.
* Added a new subcommand, `ldb unsafe_remove_sst_file`, which removes a lost or corrupt SST file from a DB's metadata. This command involves data loss and must not be used on a live DB.

### Performance Improvements
* Reduce thread number for multiple DB instances by re-using one global thread for statistics dumping and persisting.
* Reduce write-amp in heavy write bursts in `kCompactionStyleLevel` compaction style with `level_compaction_dynamic_level_bytes` set.
* BackupEngine incremental backups no longer read DB table files that are already saved to a shared part of the backup directory, unless `share_files_with_checksum` is used with `kLegacyCrc32cAndFileSize` naming (discouraged).
  * For `share_files_with_checksum`, we are confident there is no regression (vs. pre-6.12) in detecting DB or backup corruption at backup creation time, mostly because the old design did not leverage this extra checksum computation for detecting inconsistencies at backup creation time.
  * For `share_table_files` without "checksum" (not recommended), there is a regression in detecting fundamentally unsafe use of the option, greatly mitigated by file size checking (under "Behavior Changes"). Almost no reason to use `share_files_with_checksum=false` should remain.
  * `DB::VerifyChecksum` and `BackupEngine::VerifyBackup` with checksum checking are still able to catch corruptions that `CreateNewBackup` does not.

### Public API Change
* Expose kTypeDeleteWithTimestamp in EntryType and update GetEntryType() accordingly.
* Added file_checksum and file_checksum_func_name to TableFileCreationInfo, which can pass the table file checksum information through the OnTableFileCreated callback during flush and compaction.
* A warning is added to `DB::DeleteFile()` API describing its known problems and deprecation plan.
* Add a new stats level, i.e. StatsLevel::kExceptTickers (PR7329) to exclude tickers even if application passes a non-null Statistics object.
* Added a new status code IOStatus::IOFenced() for the Env/FileSystem to indicate that writes from this instance are fenced off. Like any other background error, this error is returned to the user in Put/Merge/Delete/Flush calls and can be checked using Status::IsIOFenced().

### Behavior Changes
* File abstraction `FSRandomAccessFile.Prefetch()` default return status is changed from `OK` to `NotSupported`. If the user inherited file doesn't implement prefetch, RocksDB will create internal prefetch buffer to improve read performance.
* When retryabel IO error happens during Flush (manifest write error is excluded) and WAL is disabled, originally it is mapped to kHardError. Now,it is mapped to soft error. So DB will not stall the writes unless the memtable is full. At the same time, when auto resume is triggered to recover the retryable IO error during Flush, SwitchMemtable is not called to avoid generating to many small immutable memtables. If WAL is enabled, no behavior changes.
* When considering whether a table file is already backed up in a shared part of backup directory, BackupEngine would already query the sizes of source (DB) and pre-existing destination (backup) files. BackupEngine now uses these file sizes to detect corruption, as at least one of (a) old backup, (b) backup in progress, or (c) current DB is corrupt if there's a size mismatch.

### Others
* Error in prefetching partitioned index blocks will not be swallowed. It will fail the query and return the IOError users.

## 6.12 (2020-07-28)
### Public API Change
* Encryption file classes now exposed for inheritance in env_encryption.h
* File I/O listener is extended to cover more I/O operations. Now class `EventListener` in listener.h contains new callback functions: `OnFileFlushFinish()`, `OnFileSyncFinish()`, `OnFileRangeSyncFinish()`, `OnFileTruncateFinish()`, and ``OnFileCloseFinish()``.
* `FileOperationInfo` now reports `duration` measured by `std::chrono::steady_clock` and `start_ts` measured by `std::chrono::system_clock` instead of start and finish timestamps measured by `system_clock`. Note that `system_clock` is called before `steady_clock` in program order at operation starts.
* `DB::GetDbSessionId(std::string& session_id)` is added. `session_id` stores a unique identifier that gets reset every time the DB is opened. This DB session ID should be unique among all open DB instances on all hosts, and should be unique among re-openings of the same or other DBs. This identifier is recorded in the LOG file on the line starting with "DB Session ID:".
* `DB::OpenForReadOnly()` now returns `Status::NotFound` when the specified DB directory does not exist. Previously the error returned depended on the underlying `Env`. This change is available in all 6.11 releases as well.
* A parameter `verify_with_checksum` is added to `BackupEngine::VerifyBackup`, which is false by default. If it is ture, `BackupEngine::VerifyBackup` verifies checksums and file sizes of backup files. Pass `false` for `verify_with_checksum` to maintain the previous behavior and performance of `BackupEngine::VerifyBackup`, by only verifying sizes of backup files.

### Behavior Changes
* Best-efforts recovery ignores CURRENT file completely. If CURRENT file is missing during recovery, best-efforts recovery still proceeds with MANIFEST file(s).
* In best-efforts recovery, an error that is not Corruption or IOError::kNotFound or IOError::kPathNotFound will be overwritten silently. Fix this by checking all non-ok cases and return early.
* When `file_checksum_gen_factory` is set to `GetFileChecksumGenCrc32cFactory()`, BackupEngine will compare the crc32c checksums of table files computed when creating a backup to the expected checksums stored in the DB manifest, and will fail `CreateNewBackup()` on mismatch (corruption). If the `file_checksum_gen_factory` is not set or set to any other customized factory, there is no checksum verification to detect if SST files in a DB are corrupt when read, copied, and independently checksummed by BackupEngine.
* When a DB sets `stats_dump_period_sec > 0`, either as the initial value for DB open or as a dynamic option change, the first stats dump is staggered in the following X seconds, where X is an integer in `[0, stats_dump_period_sec)`. Subsequent stats dumps are still spaced `stats_dump_period_sec` seconds apart.
* When the paranoid_file_checks option is true, a hash is generated of all keys and values are generated when the SST file is written, and then the values are read back in to validate the file.  A corruption is signaled if the two hashes do not match.

### Bug fixes
* Compressed block cache was automatically disabled with read-only DBs by mistake. Now it is fixed: compressed block cache will be in effective with read-only DB too.
* Fix a bug of wrong iterator result if another thread finishes an update and a DB flush between two statement.
* Disable file deletion after MANIFEST write/sync failure until db re-open or Resume() so that subsequent re-open will not see MANIFEST referencing deleted SSTs.
* Fix a bug when index_type == kTwoLevelIndexSearch in PartitionedIndexBuilder to update FlushPolicy to point to internal key partitioner when it changes from user-key mode to internal-key mode in index partition.
* Make compaction report InternalKey corruption while iterating over the input.
* Fix a bug which may cause MultiGet to be slow because it may read more data than requested, but this won't affect correctness. The bug was introduced in 6.10 release.
* Fail recovery and report once hitting a physical log record checksum mismatch, while reading MANIFEST. RocksDB should not continue processing the MANIFEST any further.
* Fixed a bug in size-amp-triggered and periodic-triggered universal compaction, where the compression settings for the first input level were used rather than the compression settings for the output (bottom) level.

### New Features
* DB identity (`db_id`) and DB session identity (`db_session_id`) are added to table properties and stored in SST files. SST files generated from SstFileWriter and Repairer have DB identity “SST Writer” and “DB Repairer”, respectively. Their DB session IDs are generated in the same way as `DB::GetDbSessionId`. The session ID for SstFileWriter (resp., Repairer) resets every time `SstFileWriter::Open` (resp., `Repairer::Run`) is called.
* Added experimental option BlockBasedTableOptions::optimize_filters_for_memory for reducing allocated memory size of Bloom filters (~10% savings with Jemalloc) while preserving the same general accuracy. To have an effect, the option requires format_version=5 and malloc_usable_size. Enabling this option is forward and backward compatible with existing format_version=5.
* `BackupableDBOptions::share_files_with_checksum_naming` is added with new default behavior for naming backup files with `share_files_with_checksum`, to address performance and backup integrity issues. See API comments for details.
* Added auto resume function to automatically recover the DB from background Retryable IO Error. When retryable IOError happens during flush and WAL write, the error is mapped to Hard Error and DB will be in read mode. When retryable IO Error happens during compaction, the error will be mapped to Soft Error. DB is still in write/read mode. Autoresume function will create a thread for a DB to call DB->ResumeImpl() to try the recover for Retryable IO Error during flush and WAL write. Compaction will be rescheduled by itself if retryable IO Error happens. Auto resume may also cause other Retryable IO Error during the recovery, so the recovery will fail. Retry the auto resume may solve the issue, so we use max_bgerror_resume_count to decide how many resume cycles will be tried in total. If it is <=0, auto resume retryable IO Error is disabled. Default is INT_MAX, which will lead to a infinit auto resume. bgerror_resume_retry_interval decides the time interval between two auto resumes.
* Option `max_subcompactions` can be set dynamically using DB::SetDBOptions().
* Added experimental ColumnFamilyOptions::sst_partitioner_factory to define determine the partitioning of sst files. This helps compaction to split the files on interesting boundaries (key prefixes) to make propagation of sst files less write amplifying (covering the whole key space).

### Performance Improvements
* Eliminate key copies for internal comparisons while accessing ingested block-based tables.
* Reduce key comparisons during random access in all block-based tables.
* BackupEngine avoids unnecessary repeated checksum computation for backing up a table file to the `shared_checksum` directory when using `share_files_with_checksum_naming = kUseDbSessionId` (new default), except on SST files generated before this version of RocksDB, which fall back on using `kLegacyCrc32cAndFileSize`.

## 6.11 (2020-06-12)
### Bug Fixes
* Fix consistency checking error swallowing in some cases when options.force_consistency_checks = true.
* Fix possible false NotFound status from batched MultiGet using index type kHashSearch.
* Fix corruption caused by enabling delete triggered compaction (NewCompactOnDeletionCollectorFactory) in universal compaction mode, along with parallel compactions. The bug can result in two parallel compactions picking the same input files, resulting in the DB resurrecting older and deleted versions of some keys.
* Fix a use-after-free bug in best-efforts recovery. column_family_memtables_ needs to point to valid ColumnFamilySet.
* Let best-efforts recovery ignore corrupted files during table loading.
* Fix corrupt key read from ingested file when iterator direction switches from reverse to forward at a key that is a prefix of another key in the same file. It is only possible in files with a non-zero global seqno.
* Fix abnormally large estimate from GetApproximateSizes when a range starts near the end of one SST file and near the beginning of another. Now GetApproximateSizes consistently and fairly includes the size of SST metadata in addition to data blocks, attributing metadata proportionally among the data blocks based on their size.
* Fix potential file descriptor leakage in PosixEnv's IsDirectory() and NewRandomAccessFile().
* Fix false negative from the VerifyChecksum() API when there is a checksum mismatch in an index partition block in a BlockBasedTable format table file (index_type is kTwoLevelIndexSearch).
* Fix sst_dump to return non-zero exit code if the specified file is not a recognized SST file or fails requested checks.
* Fix incorrect results from batched MultiGet for duplicate keys, when the duplicate key matches the largest key of an SST file and the value type for the key in the file is a merge value.

### Public API Change
* Flush(..., column_family) may return Status::ColumnFamilyDropped() instead of Status::InvalidArgument() if column_family is dropped while processing the flush request.
* BlobDB now explicitly disallows using the default column family's storage directories as blob directory.
* DeleteRange now returns `Status::InvalidArgument` if the range's end key comes before its start key according to the user comparator. Previously the behavior was undefined.
* ldb now uses options.force_consistency_checks = true by default and "--disable_consistency_checks" is added to disable it.
* DB::OpenForReadOnly no longer creates files or directories if the named DB does not exist, unless create_if_missing is set to true.
* The consistency checks that validate LSM state changes (table file additions/deletions during flushes and compactions) are now stricter, more efficient, and no longer optional, i.e. they are performed even if `force_consistency_checks` is `false`.
* Disable delete triggered compaction (NewCompactOnDeletionCollectorFactory) in universal compaction mode and num_levels = 1 in order to avoid a corruption bug.
* `pin_l0_filter_and_index_blocks_in_cache` no longer applies to L0 files larger than `1.5 * write_buffer_size` to give more predictable memory usage. Such L0 files may exist due to intra-L0 compaction, external file ingestion, or user dynamically changing `write_buffer_size` (note, however, that files that are already pinned will continue being pinned, even after such a dynamic change).
* In point-in-time wal recovery mode, fail database recovery in case of IOError while reading the WAL to avoid data loss.
* A new method `Env::LowerThreadPoolCPUPriority(Priority, CpuPriority)` is added to `Env` to be able to lower to a specific priority such as `CpuPriority::kIdle`.

### New Features
* sst_dump to add a new --readahead_size argument. Users can specify read size when scanning the data. Sst_dump also tries to prefetch tail part of the SST files so usually some number of I/Os are saved there too.
* Generate file checksum in SstFileWriter if Options.file_checksum_gen_factory is set. The checksum and checksum function name are stored in ExternalSstFileInfo after the sst file write is finished.
* Add a value_size_soft_limit in read options which limits the cumulative value size of keys read in batches in MultiGet. Once the cumulative value size of found keys exceeds read_options.value_size_soft_limit, all the remaining keys are returned with status Abort without further finding their values. By default the value_size_soft_limit is std::numeric_limits<uint64_t>::max().
* Enable SST file ingestion with file checksum information when calling IngestExternalFiles(const std::vector<IngestExternalFileArg>& args). Added files_checksums and files_checksum_func_names to IngestExternalFileArg such that user can ingest the sst files with their file checksum information. Added verify_file_checksum to IngestExternalFileOptions (default is True). To be backward compatible, if DB does not enable file checksum or user does not provide checksum information (vectors of files_checksums and files_checksum_func_names are both empty), verification of file checksum is always sucessful. If DB enables file checksum, DB will always generate the checksum for each ingested SST file during Prepare stage of ingestion and store the checksum in Manifest, unless verify_file_checksum is False and checksum information is provided by the application. In this case, we only verify the checksum function name and directly store the ingested checksum in Manifest. If verify_file_checksum is set to True, DB will verify the ingested checksum and function name with the genrated ones. Any mismatch will fail the ingestion. Note that, if IngestExternalFileOptions::write_global_seqno is True, the seqno will be changed in the ingested file. Therefore, the checksum of the file will be changed. In this case, a new checksum will be generated after the seqno is updated and be stored in the Manifest.

### Performance Improvements
* Eliminate redundant key comparisons during random access in block-based tables.

## 6.10 (2020-05-02)
### Bug Fixes
* Fix wrong result being read from ingested file. May happen when a key in the file happen to be prefix of another key also in the file. The issue can further cause more data corruption. The issue exists with rocksdb >= 5.0.0 since DB::IngestExternalFile() was introduced.
* Finish implementation of BlockBasedTableOptions::IndexType::kBinarySearchWithFirstKey. It's now ready for use. Significantly reduces read amplification in some setups, especially for iterator seeks.
* Fix a bug by updating CURRENT file so that it points to the correct MANIFEST file after best-efforts recovery.
* Fixed a bug where ColumnFamilyHandle objects were not cleaned up in case an error happened during BlobDB's open after the base DB had been opened.
* Fix a potential undefined behavior caused by trying to dereference nullable pointer (timestamp argument) in DB::MultiGet.
* Fix a bug caused by not including user timestamp in MultiGet LookupKey construction. This can lead to wrong query result since the trailing bytes of a user key, if not shorter than timestamp, will be mistaken for user timestamp.
* Fix a bug caused by using wrong compare function when sorting the input keys of MultiGet with timestamps.
* Upgraded version of bzip library (1.0.6 -> 1.0.8) used with RocksJava to address potential vulnerabilities if an attacker can manipulate compressed data saved and loaded by RocksDB (not normal). See issue #6703.

### Public API Change
* Add a ConfigOptions argument to the APIs dealing with converting options to and from strings and files.  The ConfigOptions is meant to replace some of the options (such as input_strings_escaped and ignore_unknown_options) and allow for more parameters to be passed in the future without changing the function signature.
* Add NewFileChecksumGenCrc32cFactory to the file checksum public API, such that the builtin Crc32c based file checksum generator factory can be used by applications.
* Add IsDirectory to Env and FS to indicate if a path is a directory.

### New Features
* Added support for pipelined & parallel compression optimization for `BlockBasedTableBuilder`. This optimization makes block building, block compression and block appending a pipeline, and uses multiple threads to accelerate block compression. Users can set `CompressionOptions::parallel_threads` greater than 1 to enable compression parallelism. This feature is experimental for now.
* Provide an allocator for memkind to be used with block cache. This is to work with memory technologies (Intel DCPMM is one such technology currently available) that require different libraries for allocation and management (such as PMDK and memkind). The high capacities available make it possible to provision large caches (up to several TBs in size) beyond what is achievable with DRAM.
* Option `max_background_flushes` can be set dynamically using DB::SetDBOptions().
* Added functionality in sst_dump tool to check the compressed file size for different compression levels and print the time spent on compressing files with each compression type. Added arguments `--compression_level_from` and `--compression_level_to` to report size of all compression levels and one compression_type must be specified with it so that it will report compressed sizes of one compression type with different levels.
* Added statistics for redundant insertions into block cache: rocksdb.block.cache.*add.redundant. (There is currently no coordination to ensure that only one thread loads a table block when many threads are trying to access that same table block.)

### Bug Fixes
* Fix a bug when making options.bottommost_compression, options.compression_opts and options.bottommost_compression_opts dynamically changeable: the modified values are not written to option files or returned back to users when being queried.
* Fix a bug where index key comparisons were unaccounted in `PerfContext::user_key_comparison_count` for lookups in files written with `format_version >= 3`.
* Fix many bloom.filter statistics not being updated in batch MultiGet.

### Performance Improvements
* Improve performance of batch MultiGet with partitioned filters, by sharing block cache lookups to applicable filter blocks.
* Reduced memory copies when fetching and uncompressing compressed blocks from sst files.

## 6.9.0 (2020-03-29)
### Behavior changes
* Since RocksDB 6.8, ttl-based FIFO compaction can drop a file whose oldest key becomes older than options.ttl while others have not. This fix reverts this and makes ttl-based FIFO compaction use the file's flush time as the criterion. This fix also requires that max_open_files = -1 and compaction_options_fifo.allow_compaction = false to function properly.

### Public API Change
* Fix spelling so that API now has correctly spelled transaction state name `COMMITTED`, while the old misspelled `COMMITED` is still available as an alias.
* Updated default format_version in BlockBasedTableOptions from 2 to 4. SST files generated with the new default can be read by RocksDB versions 5.16 and newer, and use more efficient encoding of keys in index blocks.
* A new parameter `CreateBackupOptions` is added to both `BackupEngine::CreateNewBackup` and `BackupEngine::CreateNewBackupWithMetadata`, you can decrease CPU priority of `BackupEngine`'s background threads by setting `decrease_background_thread_cpu_priority` and `background_thread_cpu_priority` in `CreateBackupOptions`.
* Updated the public API of SST file checksum. Introduce the FileChecksumGenFactory to create the FileChecksumGenerator for each SST file, such that the FileChecksumGenerator is not shared and it can be more general for checksum implementations. Changed the FileChecksumGenerator interface from Value, Extend, and GetChecksum to Update, Finalize, and GetChecksum. Finalize should be only called once after all data is processed to generate the final checksum. Temproal data should be maintained by the FileChecksumGenerator object itself and finally it can return the checksum string.

### Bug Fixes
* Fix a bug where range tombstone blocks in ingested files were cached incorrectly during ingestion. If range tombstones were read from those incorrectly cached blocks, the keys they covered would be exposed.
* Fix a data race that might cause crash when calling DB::GetCreationTimeOfOldestFile() by a small chance. The bug was introduced in 6.6 Release.
* Fix a bug where a boolean value optimize_filters_for_hits was for max threads when calling load table handles after a flush or compaction. The value is correct to 1. The bug should not cause user visible problems.
* Fix a bug which might crash the service when write buffer manager fails to insert the dummy handle to the block cache.

### Performance Improvements
* In CompactRange, for levels starting from 0, if the level does not have any file with any key falling in the specified range, the level is skipped. So instead of always compacting from level 0, the compaction starts from the first level with keys in the specified range until the last such level.
* Reduced memory copy when reading sst footer and blobdb in direct IO mode.
* When restarting a database with large numbers of sst files, large amount of CPU time is spent on getting logical block size of the sst files, which slows down the starting progress, this inefficiency is optimized away with an internal cache for the logical block sizes.

### New Features
* Basic support for user timestamp in iterator. Seek/SeekToFirst/Next and lower/upper bounds are supported. Reverse iteration is not supported. Merge is not considered.
* When file lock failure when the lock is held by the current process, return acquiring time and thread ID in the error message.
* Added a new option, best_efforts_recovery (default: false), to allow database to open in a db dir with missing table files. During best efforts recovery, missing table files are ignored, and database recovers to the most recent state without missing table file. Cross-column-family consistency is not guaranteed even if WAL is enabled.
* options.bottommost_compression, options.compression_opts and options.bottommost_compression_opts are now dynamically changeable.

## 6.8.0 (2020-02-24)
### Java API Changes
* Major breaking changes to Java comparators, toward standardizing on ByteBuffer for performant, locale-neutral operations on keys (#6252).
* Added overloads of common API methods using direct ByteBuffers for keys and values (#2283).

### Bug Fixes
* Fix incorrect results while block-based table uses kHashSearch, together with Prev()/SeekForPrev().
* Fix a bug that prevents opening a DB after two consecutive crash with TransactionDB, where the first crash recovers from a corrupted WAL with kPointInTimeRecovery but the second cannot.
* Fixed issue #6316 that can cause a corruption of the MANIFEST file in the middle when writing to it fails due to no disk space.
* Add DBOptions::skip_checking_sst_file_sizes_on_db_open. It disables potentially expensive checking of all sst file sizes in DB::Open().
* BlobDB now ignores trivially moved files when updating the mapping between blob files and SSTs. This should mitigate issue #6338 where out of order flush/compaction notifications could trigger an assertion with the earlier code.
* Batched MultiGet() ignores IO errors while reading data blocks, causing it to potentially continue looking for a key and returning stale results.
* `WriteBatchWithIndex::DeleteRange` returns `Status::NotSupported`. Previously it returned success even though reads on the batch did not account for range tombstones. The corresponding language bindings now cannot be used. In C, that includes `rocksdb_writebatch_wi_delete_range`, `rocksdb_writebatch_wi_delete_range_cf`, `rocksdb_writebatch_wi_delete_rangev`, and `rocksdb_writebatch_wi_delete_rangev_cf`. In Java, that includes `WriteBatchWithIndex::deleteRange`.
* Assign new MANIFEST file number when caller tries to create a new MANIFEST by calling LogAndApply(..., new_descriptor_log=true). This bug can cause MANIFEST being overwritten during recovery if options.write_dbid_to_manifest = true and there are WAL file(s).

### Performance Improvements
* Perfom readahead when reading from option files. Inside DB, options.log_readahead_size will be used as the readahead size. In other cases, a default 512KB is used.

### Public API Change
* The BlobDB garbage collector now emits the statistics `BLOB_DB_GC_NUM_FILES` (number of blob files obsoleted during GC), `BLOB_DB_GC_NUM_NEW_FILES` (number of new blob files generated during GC), `BLOB_DB_GC_FAILURES` (number of failed GC passes), `BLOB_DB_GC_NUM_KEYS_RELOCATED` (number of blobs relocated during GC), and `BLOB_DB_GC_BYTES_RELOCATED` (total size of blobs relocated during GC). On the other hand, the following statistics, which are not relevant for the new GC implementation, are now deprecated: `BLOB_DB_GC_NUM_KEYS_OVERWRITTEN`, `BLOB_DB_GC_NUM_KEYS_EXPIRED`, `BLOB_DB_GC_BYTES_OVERWRITTEN`, `BLOB_DB_GC_BYTES_EXPIRED`, and `BLOB_DB_GC_MICROS`.
* Disable recycle_log_file_num when an inconsistent recovery modes are requested: kPointInTimeRecovery and kAbsoluteConsistency

### New Features
* Added the checksum for each SST file generated by Flush or Compaction. Added sst_file_checksum_func to Options such that user can plugin their own SST file checksum function via override the FileChecksumFunc class. If user does not set the sst_file_checksum_func, SST file checksum calculation will not be enabled. The checksum information inlcuding uint32_t checksum value and a checksum function name (string). The checksum information is stored in FileMetadata in version store and also logged to MANIFEST. A new tool is added to LDB such that user can dump out a list of file checksum information from MANIFEST (stored in an unordered_map).
* `db_bench` now supports `value_size_distribution_type`, `value_size_min`, `value_size_max` options for generating random variable sized value. Added `blob_db_compression_type` option for BlobDB to enable blob compression.
* Replace RocksDB namespace "rocksdb" with flag "ROCKSDB_NAMESPACE" which if is not defined, defined as "rocksdb" in header file rocksdb_namespace.h.

## 6.7.0 (2020-01-21)
### Public API Change
* Added a rocksdb::FileSystem class in include/rocksdb/file_system.h to encapsulate file creation/read/write operations, and an option DBOptions::file_system to allow a user to pass in an instance of rocksdb::FileSystem. If its a non-null value, this will take precendence over DBOptions::env for file operations. A new API rocksdb::FileSystem::Default() returns a platform default object. The DBOptions::env option and Env::Default() API will continue to be used for threading and other OS related functions, and where DBOptions::file_system is not specified, for file operations. For storage developers who are accustomed to rocksdb::Env, the interface in rocksdb::FileSystem is new and will probably undergo some changes as more storage systems are ported to it from rocksdb::Env. As of now, no env other than Posix has been ported to the new interface.
* A new rocksdb::NewSstFileManager() API that allows the caller to pass in separate Env and FileSystem objects.
* Changed Java API for RocksDB.keyMayExist functions to use Holder<byte[]> instead of StringBuilder, so that retrieved values need not decode to Strings.
* A new `OptimisticTransactionDBOptions` Option that allows users to configure occ validation policy. The default policy changes from kValidateSerial to kValidateParallel to reduce mutex contention.

### Bug Fixes
* Fix a bug that can cause unnecessary bg thread to be scheduled(#6104).
* Fix crash caused by concurrent CF iterations and drops(#6147).
* Fix a race condition for cfd->log_number_ between manifest switch and memtable switch (PR 6249) when number of column families is greater than 1.
* Fix a bug on fractional cascading index when multiple files at the same level contain the same smallest user key, and those user keys are for merge operands. In this case, Get() the exact key may miss some merge operands.
* Delcare kHashSearch index type feature-incompatible with index_block_restart_interval larger than 1.
* Fixed an issue where the thread pools were not resized upon setting `max_background_jobs` dynamically through the `SetDBOptions` interface.
* Fix a bug that can cause write threads to hang when a slowdown/stall happens and there is a mix of writers with WriteOptions::no_slowdown set/unset.
* Fixed an issue where an incorrect "number of input records" value was used to compute the "records dropped" statistics for compactions.
* Fix a regression bug that causes segfault when hash is used, max_open_files != -1 and total order seek is used and switched back.

### New Features
* It is now possible to enable periodic compactions for the base DB when using BlobDB.
* BlobDB now garbage collects non-TTL blobs when `enable_garbage_collection` is set to `true` in `BlobDBOptions`. Garbage collection is performed during compaction: any valid blobs located in the oldest N files (where N is the number of non-TTL blob files multiplied by the value of `BlobDBOptions::garbage_collection_cutoff`) encountered during compaction get relocated to new blob files, and old blob files are dropped once they are no longer needed. Note: we recommend enabling periodic compactions for the base DB when using this feature to deal with the case when some old blob files are kept alive by SSTs that otherwise do not get picked for compaction.
* `db_bench` now supports the `garbage_collection_cutoff` option for BlobDB.
* Introduce ReadOptions.auto_prefix_mode. When set to true, iterator will return the same result as total order seek, but may choose to use prefix seek internally based on seek key and iterator upper bound.
* MultiGet() can use IO Uring to parallelize read from the same SST file. This featuer is by default disabled. It can be enabled with environment variable ROCKSDB_USE_IO_URING.

## 6.6.2 (2020-01-13)
### Bug Fixes
* Fixed a bug where non-L0 compaction input files were not considered to compute the `creation_time` of new compaction outputs.

## 6.6.1 (2020-01-02)
### Bug Fixes
* Fix a bug in WriteBatchWithIndex::MultiGetFromBatchAndDB, which is called by Transaction::MultiGet, that causes due to stale pointer access when the number of keys is > 32
* Fixed two performance issues related to memtable history trimming. First, a new SuperVersion is now created only if some memtables were actually trimmed. Second, trimming is only scheduled if there is at least one flushed memtable that is kept in memory for the purposes of transaction conflict checking.
* BlobDB no longer updates the SST to blob file mapping upon failed compactions.
* Fix a bug in which a snapshot read through an iterator could be affected by a DeleteRange after the snapshot (#6062).
* Fixed a bug where BlobDB was comparing the `ColumnFamilyHandle` pointers themselves instead of only the column family IDs when checking whether an API call uses the default column family or not.
* Delete superversions in BackgroundCallPurge.
* Fix use-after-free and double-deleting files in BackgroundCallPurge().

## 6.6.0 (2019-11-25)
### Bug Fixes
* Fix data corruption caused by output of intra-L0 compaction on ingested file not being placed in correct order in L0.
* Fix a data race between Version::GetColumnFamilyMetaData() and Compaction::MarkFilesBeingCompacted() for access to being_compacted (#6056). The current fix acquires the db mutex during Version::GetColumnFamilyMetaData(), which may cause regression.
* Fix a bug in DBIter that is_blob_ state isn't updated when iterating backward using seek.
* Fix a bug when format_version=3, partitioned filters, and prefix search are used in conjunction. The bug could result into Seek::(prefix) returning NotFound for an existing prefix.
* Revert the feature "Merging iterator to avoid child iterator reseek for some cases (#5286)" since it might cause strong results when reseek happens with a different iterator upper bound.
* Fix a bug causing a crash during ingest external file when background compaction cause severe error (file not found).
* Fix a bug when partitioned filters and prefix search are used in conjunction, ::SeekForPrev could return invalid for an existing prefix. ::SeekForPrev might be called by the user, or internally on ::Prev, or within ::Seek if the return value involves Delete or a Merge operand.
* Fix OnFlushCompleted fired before flush result persisted in MANIFEST when there's concurrent flush job. The bug exists since OnFlushCompleted was introduced in rocksdb 3.8.
* Fixed an sst_dump crash on some plain table SST files.
* Fixed a memory leak in some error cases of opening plain table SST files.
* Fix a bug when a crash happens while calling WriteLevel0TableForRecovery for multiple column families, leading to a column family's log number greater than the first corrutped log number when the DB is being opened in PointInTime recovery mode during next recovery attempt (#5856).

### New Features
* Universal compaction to support options.periodic_compaction_seconds. A full compaction will be triggered if any file is over the threshold.
* `GetLiveFilesMetaData` and `GetColumnFamilyMetaData` now expose the file number of SST files as well as the oldest blob file referenced by each SST.
* A batched MultiGet API (DB::MultiGet()) that supports retrieving keys from multiple column families.
* Full and partitioned filters in the block-based table use an improved Bloom filter implementation, enabled with format_version 5 (or above) because previous releases cannot read this filter. This replacement is faster and more accurate, especially for high bits per key or millions of keys in a single (full) filter. For example, the new Bloom filter has the same false positive rate at 9.55 bits per key as the old one at 10 bits per key, and a lower false positive rate at 16 bits per key than the old one at 100 bits per key.
* Added AVX2 instructions to USE_SSE builds to accelerate the new Bloom filter and XXH3-based hash function on compatible x86_64 platforms (Haswell and later, ~2014).
* Support options.ttl or options.periodic_compaction_seconds with options.max_open_files = -1. File's oldest ancester time and file creation time will be written to manifest. If it is availalbe, this information will be used instead of creation_time and file_creation_time in table properties.
* Setting options.ttl for universal compaction now has the same meaning as setting periodic_compaction_seconds.
* SstFileMetaData also returns file creation time and oldest ancester time.
* The `sst_dump` command line tool `recompress` command now displays how many blocks were compressed and how many were not, in particular how many were not compressed because the compression ratio was not met (12.5% threshold for GoodCompressionRatio), as seen in the `number.block.not_compressed` counter stat since version 6.0.0.
* The block cache usage is now takes into account the overhead of metadata per each entry. This results into more accurate management of memory. A side-effect of this feature is that less items are fit into the block cache of the same size, which would result to higher cache miss rates. This can be remedied by increasing the block cache size or passing kDontChargeCacheMetadata to its constuctor to restore the old behavior.
* When using BlobDB, a mapping is maintained and persisted in the MANIFEST between each SST file and the oldest non-TTL blob file it references.
* `db_bench` now supports and by default issues non-TTL Puts to BlobDB. TTL Puts can be enabled by specifying a non-zero value for the `blob_db_max_ttl_range` command line parameter explicitly.
* `sst_dump` now supports printing BlobDB blob indexes in a human-readable format. This can be enabled by specifying the `decode_blob_index` flag on the command line.
* A number of new information elements are now exposed through the EventListener interface. For flushes, the file numbers of the new SST file and the oldest blob file referenced by the SST are propagated. For compactions, the level, file number, and the oldest blob file referenced are passed to the client for each compaction input and output file.

### Public API Change
* RocksDB release 4.1 or older will not be able to open DB generated by the new release. 4.2 was released on Feb 23, 2016.
* TTL Compactions in Level compaction style now initiate successive cascading compactions on a key range so that it reaches the bottom level quickly on TTL expiry. `creation_time` table property for compaction output files is now set to the minimum of the creation times of all compaction inputs.
* With FIFO compaction style, options.periodic_compaction_seconds will have the same meaning as options.ttl. Whichever stricter will be used. With the default options.periodic_compaction_seconds value with options.ttl's default of 0, RocksDB will give a default of 30 days.
* Added an API GetCreationTimeOfOldestFile(uint64_t* creation_time) to get the file_creation_time of the oldest SST file in the DB.
* FilterPolicy now exposes additional API to make it possible to choose filter configurations based on context, such as table level and compaction style. See `LevelAndStyleCustomFilterPolicy` in db_bloom_filter_test.cc. While most existing custom implementations of FilterPolicy should continue to work as before, those wrapping the return of NewBloomFilterPolicy will require overriding new function `GetBuilderWithContext()`, because calling `GetFilterBitsBuilder()` on the FilterPolicy returned by NewBloomFilterPolicy is no longer supported.
* An unlikely usage of FilterPolicy is no longer supported. Calling GetFilterBitsBuilder() on the FilterPolicy returned by NewBloomFilterPolicy will now cause an assertion violation in debug builds, because RocksDB has internally migrated to a more elaborate interface that is expected to evolve further. Custom implementations of FilterPolicy should work as before, except those wrapping the return of NewBloomFilterPolicy, which will require a new override of a protected function in FilterPolicy.
* NewBloomFilterPolicy now takes bits_per_key as a double instead of an int. This permits finer control over the memory vs. accuracy trade-off in the new Bloom filter implementation and should not change source code compatibility.
* The option BackupableDBOptions::max_valid_backups_to_open is now only used when opening BackupEngineReadOnly. When opening a read/write BackupEngine, anything but the default value logs a warning and is treated as the default. This change ensures that backup deletion has proper accounting of shared files to ensure they are deleted when no longer referenced by a backup.
* Deprecate `snap_refresh_nanos` option.
* Added DisableManualCompaction/EnableManualCompaction to stop and resume manual compaction.
* Add TryCatchUpWithPrimary() to StackableDB in non-LITE mode.
* Add a new Env::LoadEnv() overloaded function to return a shared_ptr to Env.
* Flush sets file name to "(nil)" for OnTableFileCreationCompleted() if the flush does not produce any L0. This can happen if the file is empty thus delete by RocksDB.

### Default Option Changes
* Changed the default value of periodic_compaction_seconds to `UINT64_MAX - 1` which allows RocksDB to auto-tune periodic compaction scheduling. When using the default value, periodic compactions are now auto-enabled if a compaction filter is used. A value of `0` will turn off the feature completely.
* Changed the default value of ttl to `UINT64_MAX - 1` which allows RocksDB to auto-tune ttl value. When using the default value, TTL will be auto-enabled to 30 days, when the feature is supported. To revert the old behavior, you can explicitly set it to 0.

### Performance Improvements
* For 64-bit hashing, RocksDB is standardizing on a slightly modified preview version of XXH3. This function is now used for many non-persisted hashes, along with fastrange64() in place of the modulus operator, and some benchmarks show a slight improvement.
* Level iterator to invlidate the iterator more often in prefix seek and the level is filtered out by prefix bloom.

## 6.5.2 (2019-11-15)
### Bug Fixes
* Fix a assertion failure in MultiGet() when BlockBasedTableOptions::no_block_cache is true and there is no compressed block cache
* Fix a buffer overrun problem in BlockBasedTable::MultiGet() when compression is enabled and no compressed block cache is configured.
* If a call to BackupEngine::PurgeOldBackups or BackupEngine::DeleteBackup suffered a crash, power failure, or I/O error, files could be left over from old backups that could only be purged with a call to GarbageCollect. Any call to PurgeOldBackups, DeleteBackup, or GarbageCollect should now suffice to purge such files.

## 6.5.1 (2019-10-16)
### Bug Fixes
* Revert the feature "Merging iterator to avoid child iterator reseek for some cases (#5286)" since it might cause strange results when reseek happens with a different iterator upper bound.
* Fix a bug in BlockBasedTableIterator that might return incorrect results when reseek happens with a different iterator upper bound.
* Fix a bug when partitioned filters and prefix search are used in conjunction, ::SeekForPrev could return invalid for an existing prefix. ::SeekForPrev might be called by the user, or internally on ::Prev, or within ::Seek if the return value involves Delete or a Merge operand.

## 6.5.0 (2019-09-13)
### Bug Fixes
* Fixed a number of data races in BlobDB.
* Fix a bug where the compaction snapshot refresh feature is not disabled as advertised when `snap_refresh_nanos` is set to 0..
* Fix bloom filter lookups by the MultiGet batching API when BlockBasedTableOptions::whole_key_filtering is false, by checking that a key is in the perfix_extractor domain and extracting the prefix before looking up.
* Fix a bug in file ingestion caused by incorrect file number allocation when the number of column families involved in the ingestion exceeds 2.

### New Features
* Introduced DBOptions::max_write_batch_group_size_bytes to configure maximum limit on number of bytes that are written in a single batch of WAL or memtable write. It is followed when the leader write size is larger than 1/8 of this limit.
* VerifyChecksum() by default will issue readahead. Allow ReadOptions to be passed in to those functions to override the readhead size. For checksum verifying before external SST file ingestion, a new option IngestExternalFileOptions.verify_checksums_readahead_size, is added for this readahead setting.
* When user uses options.force_consistency_check in RocksDb, instead of crashing the process, we now pass the error back to the users without killing the process.
* Add an option `memtable_insert_hint_per_batch` to WriteOptions. If it is true, each WriteBatch will maintain its own insert hints for each memtable in concurrent write. See include/rocksdb/options.h for more details.

### Public API Change
* Added max_write_buffer_size_to_maintain option to better control memory usage of immutable memtables.
* Added a lightweight API GetCurrentWalFile() to get last live WAL filename and size. Meant to be used as a helper for backup/restore tooling in a larger ecosystem such as MySQL with a MyRocks storage engine.
* The MemTable Bloom filter, when enabled, now always uses cache locality. Options::bloom_locality now only affects the PlainTable SST format.

### Performance Improvements
* Improve the speed of the MemTable Bloom filter, reducing the write overhead of enabling it by 1/3 to 1/2, with similar benefit to read performance.

## 6.4.0 (2019-07-30)
### Default Option Change
* LRUCacheOptions.high_pri_pool_ratio is set to 0.5 (previously 0.0) by default, which means that by default midpoint insertion is enabled. The same change is made for the default value of high_pri_pool_ratio argument in NewLRUCache(). When block cache is not explicitly created, the small block cache created by BlockBasedTable will still has this option to be 0.0.
* Change BlockBasedTableOptions.cache_index_and_filter_blocks_with_high_priority's default value from false to true.

### Public API Change
* Filter and compression dictionary blocks are now handled similarly to data blocks with regards to the block cache: instead of storing objects in the cache, only the blocks themselves are cached. In addition, filter and compression dictionary blocks (as well as filter partitions) no longer get evicted from the cache when a table is closed.
* Due to the above refactoring, block cache eviction statistics for filter and compression dictionary blocks are temporarily broken. We plan to reintroduce them in a later phase.
* The semantics of the per-block-type block read counts in the performance context now match those of the generic block_read_count.
* Errors related to the retrieval of the compression dictionary are now propagated to the user.
* db_bench adds a "benchmark" stats_history, which prints out the whole stats history.
* Overload GetAllKeyVersions() to support non-default column family.
* Added new APIs ExportColumnFamily() and CreateColumnFamilyWithImport() to support export and import of a Column Family. https://github.com/facebook/rocksdb/issues/3469
* ldb sometimes uses a string-append merge operator if no merge operator is passed in. This is to allow users to print keys from a DB with a merge operator.
* Replaces old Registra with ObjectRegistry to allow user to create custom object from string, also add LoadEnv() to Env.
* Added new overload of GetApproximateSizes which gets SizeApproximationOptions object and returns a Status. The older overloads are redirecting their calls to this new method and no longer assert if the include_flags doesn't have either of INCLUDE_MEMTABLES or INCLUDE_FILES bits set. It's recommended to use the new method only, as it is more type safe and returns a meaningful status in case of errors.
* LDBCommandRunner::RunCommand() to return the status code as an integer, rather than call exit() using the code.

### New Features
* Add argument `--secondary_path` to ldb to open the database as the secondary instance. This would keep the original DB intact.
* Compression dictionary blocks are now prefetched and pinned in the cache (based on the customer's settings) the same way as index and filter blocks.
* Added DBOptions::log_readahead_size which specifies the number of bytes to prefetch when reading the log. This is mostly useful for reading a remotely located log, as it can save the number of round-trips. If 0 (default), then the prefetching is disabled.
* Added new option in SizeApproximationOptions used with DB::GetApproximateSizes. When approximating the files total size that is used to store a keys range, allow approximation with an error margin of up to total_files_size * files_size_error_margin. This allows to take some shortcuts in files size approximation, resulting in better performance, while guaranteeing the resulting error is within a reasonable margin.
* Support loading custom objects in unit tests. In the affected unit tests, RocksDB will create custom Env objects based on environment variable TEST_ENV_URI. Users need to make sure custom object types are properly registered. For example, a static library should expose a `RegisterCustomObjects` function. By linking the unit test binary with the static library, the unit test can execute this function.

### Performance Improvements
* Reduce iterator key comparison for upper/lower bound check.
* Improve performance of row_cache: make reads with newer snapshots than data in an SST file share the same cache key, except in some transaction cases.
* The compression dictionary is no longer copied to a new object upon retrieval.

### Bug Fixes
* Fix ingested file and directory not being fsync.
* Return TryAgain status in place of Corruption when new tail is not visible to TransactionLogIterator.
* Fixed a regression where the fill_cache read option also affected index blocks.
* Fixed an issue where using cache_index_and_filter_blocks==false affected partitions of partitioned indexes/filters as well.

## 6.3.2 (2019-08-15)
### Public API Change
* The semantics of the per-block-type block read counts in the performance context now match those of the generic block_read_count.

### Bug Fixes
* Fixed a regression where the fill_cache read option also affected index blocks.
* Fixed an issue where using cache_index_and_filter_blocks==false affected partitions of partitioned indexes as well.

## 6.3.1 (2019-07-24)
### Bug Fixes
* Fix auto rolling bug introduced in 6.3.0, which causes segfault if log file creation fails.

## 6.3.0 (2019-06-18)
### Public API Change
* Now DB::Close() will return Aborted() error when there is unreleased snapshot. Users can retry after all snapshots are released.
* Index blocks are now handled similarly to data blocks with regards to the block cache: instead of storing objects in the cache, only the blocks themselves are cached. In addition, index blocks no longer get evicted from the cache when a table is closed, can now use the compressed block cache (if any), and can be shared among multiple table readers.
* Partitions of partitioned indexes no longer affect the read amplification statistics.
* Due to the above refactoring, block cache eviction statistics for indexes are temporarily broken. We plan to reintroduce them in a later phase.
* options.keep_log_file_num will be enforced strictly all the time. File names of all log files will be tracked, which may take significantly amount of memory if options.keep_log_file_num is large and either of options.max_log_file_size or options.log_file_time_to_roll is set.
* Add initial support for Get/Put with user timestamps. Users can specify timestamps via ReadOptions and WriteOptions when calling DB::Get and DB::Put.
* Accessing a partition of a partitioned filter or index through a pinned reference is no longer considered a cache hit.
* Add C bindings for secondary instance, i.e. DBImplSecondary.
* Rate limited deletion of WALs is only enabled if DBOptions::wal_dir is not set, or explicitly set to db_name passed to DB::Open and DBOptions::db_paths is empty, or same as db_paths[0].path

### New Features
* Add an option `snap_refresh_nanos` (default to 0) to periodically refresh the snapshot list in compaction jobs. Assign to 0 to disable the feature.
* Add an option `unordered_write` which trades snapshot guarantees with higher write throughput. When used with WRITE_PREPARED transactions with two_write_queues=true, it offers higher throughput with however no compromise on guarantees.
* Allow DBImplSecondary to remove memtables with obsolete data after replaying MANIFEST and WAL.
* Add an option `failed_move_fall_back_to_copy` (default is true) for external SST ingestion. When `move_files` is true and hard link fails, ingestion falls back to copy if `failed_move_fall_back_to_copy` is true. Otherwise, ingestion reports an error.
* Add command `list_file_range_deletes` in ldb, which prints out tombstones in SST files.

### Performance Improvements
* Reduce binary search when iterator reseek into the same data block.
* DBIter::Next() can skip user key checking if previous entry's seqnum is 0.
* Merging iterator to avoid child iterator reseek for some cases
* Log Writer will flush after finishing the whole record, rather than a fragment.
* Lower MultiGet batching API latency by reading data blocks from disk in parallel

### General Improvements
* Added new status code kColumnFamilyDropped to distinguish between Column Family Dropped and DB Shutdown in progress.
* Improve ColumnFamilyOptions validation when creating a new column family.

### Bug Fixes
* Fix a bug in WAL replay of secondary instance by skipping write batches with older sequence numbers than the current last sequence number.
* Fix flush's/compaction's merge processing logic which allowed `Put`s covered by range tombstones to reappear. Note `Put`s may exist even if the user only ever called `Merge()` due to an internal conversion during compaction to the bottommost level.
* Fix/improve memtable earliest sequence assignment and WAL replay so that WAL entries of unflushed column families will not be skipped after replaying the MANIFEST and increasing db sequence due to another flushed/compacted column family.
* Fix a bug caused by secondary not skipping the beginning of new MANIFEST.
* On DB open, delete WAL trash files left behind in wal_dir

## 6.2.0 (2019-04-30)
### New Features
* Add an option `strict_bytes_per_sync` that causes a file-writing thread to block rather than exceed the limit on bytes pending writeback specified by `bytes_per_sync` or `wal_bytes_per_sync`.
* Improve range scan performance by avoiding per-key upper bound check in BlockBasedTableIterator.
* Introduce Periodic Compaction for Level style compaction. Files are re-compacted periodically and put in the same level.
* Block-based table index now contains exact highest key in the file, rather than an upper bound. This may improve Get() and iterator Seek() performance in some situations, especially when direct IO is enabled and block cache is disabled. A setting BlockBasedTableOptions::index_shortening is introduced to control this behavior. Set it to kShortenSeparatorsAndSuccessor to get the old behavior.
* When reading from option file/string/map, customized envs can be filled according to object registry.
* Improve range scan performance when using explicit user readahead by not creating new table readers for every iterator.
* Add index type BlockBasedTableOptions::IndexType::kBinarySearchWithFirstKey. It significantly reduces read amplification in some setups, especially for iterator seeks. It's not fully implemented yet: IO errors are not handled right.

### Public API Change
* Change the behavior of OptimizeForPointLookup(): move away from hash-based block-based-table index, and use whole key memtable filtering.
* Change the behavior of OptimizeForSmallDb(): use a 16MB block cache, put index and filter blocks into it, and cost the memtable size to it. DBOptions.OptimizeForSmallDb() and ColumnFamilyOptions.OptimizeForSmallDb() start to take an optional cache object.
* Added BottommostLevelCompaction::kForceOptimized to avoid double compacting newly compacted files in the bottommost level compaction of manual compaction. Note this option may prohibit the manual compaction to produce a single file in the bottommost level.

### Bug Fixes
* Adjust WriteBufferManager's dummy entry size to block cache from 1MB to 256KB.
* Fix a race condition between WritePrepared::Get and ::Put with duplicate keys.
* Fix crash when memtable prefix bloom is enabled and read/write a key out of domain of prefix extractor.
* Close a WAL file before another thread deletes it.
* Fix an assertion failure `IsFlushPending() == true` caused by one bg thread releasing the db mutex in ~ColumnFamilyData and another thread clearing `flush_requested_` flag.

## 6.1.1 (2019-04-09)
### New Features
* When reading from option file/string/map, customized comparators and/or merge operators can be filled according to object registry.

### Public API Change

### Bug Fixes
* Fix a bug in 2PC where a sequence of txn prepare, memtable flush, and crash could result in losing the prepared transaction.
* Fix a bug in Encryption Env which could cause encrypted files to be read beyond file boundaries.

## 6.1.0 (2019-03-27)
### New Features
* Introduce two more stats levels, kExceptHistogramOrTimers and kExceptTimers.
* Added a feature to perform data-block sampling for compressibility, and report stats to user.
* Add support for trace filtering.
* Add DBOptions.avoid_unnecessary_blocking_io. If true, we avoid file deletion when destroying ColumnFamilyHandle and Iterator. Instead, a job is scheduled to delete the files in background.

### Public API Change
* Remove bundled fbson library.
* statistics.stats_level_ becomes atomic. It is preferred to use statistics.set_stats_level() and statistics.get_stats_level() to access it.
* Introduce a new IOError subcode, PathNotFound, to indicate trying to open a nonexistent file or directory for read.
* Add initial support for multiple db instances sharing the same data in single-writer, multi-reader mode.
* Removed some "using std::xxx" from public headers.

### Bug Fixes
* Fix JEMALLOC_CXX_THROW macro missing from older Jemalloc versions, causing build failures on some platforms.
* Fix SstFileReader not able to open file ingested with write_glbal_seqno=true.

## 6.0.0 (2019-02-19)
### New Features
* Enabled checkpoint on readonly db (DBImplReadOnly).
* Make DB ignore dropped column families while committing results of atomic flush.
* RocksDB may choose to preopen some files even if options.max_open_files != -1. This may make DB open slightly longer.
* For users of dictionary compression with ZSTD v0.7.0+, we now reuse the same digested dictionary when compressing each of an SST file's data blocks for faster compression speeds.
* For all users of dictionary compression who set `cache_index_and_filter_blocks == true`, we now store dictionary data used for decompression in the block cache for better control over memory usage. For users of ZSTD v1.1.4+ who compile with -DZSTD_STATIC_LINKING_ONLY, this includes a digested dictionary, which is used to increase decompression speed.
* Add support for block checksums verification for external SST files before ingestion.
* Introduce stats history which periodically saves Statistics snapshots and added `GetStatsHistory` API to retrieve these snapshots.
* Add a place holder in manifest which indicate a record from future that can be safely ignored.
* Add support for trace sampling.
* Enable properties block checksum verification for block-based tables.
* For all users of dictionary compression, we now generate a separate dictionary for compressing each bottom-level SST file. Previously we reused a single dictionary for a whole compaction to bottom level. The new approach achieves better compression ratios; however, it uses more memory and CPU for buffering/sampling data blocks and training dictionaries.
* Add whole key bloom filter support in memtable.
* Files written by `SstFileWriter` will now use dictionary compression if it is configured in the file writer's `CompressionOptions`.

### Public API Change
* Disallow CompactionFilter::IgnoreSnapshots() = false, because it is not very useful and the behavior is confusing. The filter will filter everything if there is no snapshot declared by the time the compaction starts. However, users can define a snapshot after the compaction starts and before it finishes and this new snapshot won't be repeatable, because after the compaction finishes, some keys may be dropped.
* CompactionPri = kMinOverlappingRatio also uses compensated file size, which boosts file with lots of tombstones to be compacted first.
* Transaction::GetForUpdate is extended with a do_validate parameter with default value of true. If false it skips validating the snapshot before doing the read. Similarly ::Merge, ::Put, ::Delete, and ::SingleDelete are extended with assume_tracked with default value of false. If true it indicates that call is assumed to be after a ::GetForUpdate.
* `TableProperties::num_entries` and `TableProperties::num_deletions` now also account for number of range tombstones.
* Remove geodb, spatial_db, document_db, json_document, date_tiered_db, and redis_lists.
* With "ldb ----try_load_options", when wal_dir specified by the option file doesn't exist, ignore it.
* Change time resolution in FileOperationInfo.
* Deleting Blob files also go through SStFileManager.
* Remove CuckooHash memtable.
* The counter stat `number.block.not_compressed` now also counts blocks not compressed due to poor compression ratio.
* Remove ttl option from `CompactionOptionsFIFO`. The option has been deprecated and ttl in `ColumnFamilyOptions` is used instead.
* Support SST file ingestion across multiple column families via DB::IngestExternalFiles. See the function's comment about atomicity.
* Remove Lua compaction filter.

### Bug Fixes
* Fix a deadlock caused by compaction and file ingestion waiting for each other in the event of write stalls.
* Fix a memory leak when files with range tombstones are read in mmap mode and block cache is enabled
* Fix handling of corrupt range tombstone blocks such that corruptions cannot cause deleted keys to reappear
* Lock free MultiGet
* Fix incorrect `NotFound` point lookup result when querying the endpoint of a file that has been extended by a range tombstone.
* Fix with pipelined write, write leaders's callback failure lead to the whole write group fail.

### Change Default Options
* Change options.compaction_pri's default to kMinOverlappingRatio

## 5.18.0 (2018-11-30)
### New Features
* Introduced `JemallocNodumpAllocator` memory allocator. When being use, block cache will be excluded from core dump.
* Introduced `PerfContextByLevel` as part of `PerfContext` which allows storing perf context at each level. Also replaced `__thread` with `thread_local` keyword for perf_context. Added per-level perf context for bloom filter and `Get` query.
* With level_compaction_dynamic_level_bytes = true, level multiplier may be adjusted automatically when Level 0 to 1 compaction is lagged behind.
* Introduced DB option `atomic_flush`. If true, RocksDB supports flushing multiple column families and atomically committing the result to MANIFEST. Useful when WAL is disabled.
* Added `num_deletions` and `num_merge_operands` members to `TableProperties`.
* Added "rocksdb.min-obsolete-sst-number-to-keep" DB property that reports the lower bound on SST file numbers that are being kept from deletion, even if the SSTs are obsolete.
* Add xxhash64 checksum support
* Introduced `MemoryAllocator`, which lets the user specify custom memory allocator for block based table.
* Improved `DeleteRange` to prevent read performance degradation. The feature is no longer marked as experimental.

### Public API Change
* `DBOptions::use_direct_reads` now affects reads issued by `BackupEngine` on the database's SSTs.
* `NO_ITERATORS` is divided into two counters `NO_ITERATOR_CREATED` and `NO_ITERATOR_DELETE`. Both of them are only increasing now, just as other counters.

### Bug Fixes
* Fix corner case where a write group leader blocked due to write stall blocks other writers in queue with WriteOptions::no_slowdown set.
* Fix in-memory range tombstone truncation to avoid erroneously covering newer keys at a lower level, and include range tombstones in compacted files whose largest key is the range tombstone's start key.
* Properly set the stop key for a truncated manual CompactRange
* Fix slow flush/compaction when DB contains many snapshots. The problem became noticeable to us in DBs with 100,000+ snapshots, though it will affect others at different thresholds.
* Fix the bug that WriteBatchWithIndex's SeekForPrev() doesn't see the entries with the same key.
* Fix the bug where user comparator was sometimes fed with InternalKey instead of the user key. The bug manifests when during GenerateBottommostFiles.
* Fix a bug in WritePrepared txns where if the number of old snapshots goes beyond the snapshot cache size (128 default) the rest will not be checked when evicting a commit entry from the commit cache.
* Fixed Get correctness bug in the presence of range tombstones where merge operands covered by a range tombstone always result in NotFound.
* Start populating `NO_FILE_CLOSES` ticker statistic, which was always zero previously.
* The default value of NewBloomFilterPolicy()'s argument use_block_based_builder is changed to false. Note that this new default may cause large temp memory usage when building very large SST files.

## 5.17.0 (2018-10-05)
### Public API Change
* `OnTableFileCreated` will now be called for empty files generated during compaction. In that case, `TableFileCreationInfo::file_path` will be "(nil)" and `TableFileCreationInfo::file_size` will be zero.
* Add `FlushOptions::allow_write_stall`, which controls whether Flush calls start working immediately, even if it causes user writes to stall, or will wait until flush can be performed without causing write stall (similar to `CompactRangeOptions::allow_write_stall`). Note that the default value is false, meaning we add delay to Flush calls until stalling can be avoided when possible. This is behavior change compared to previous RocksDB versions, where Flush calls didn't check if they might cause stall or not.
* Application using PessimisticTransactionDB is expected to rollback/commit recovered transactions before starting new ones. This assumption is used to skip concurrency control during recovery.
* Expose column family id to `OnCompactionCompleted`.

### New Features
* TransactionOptions::skip_concurrency_control allows pessimistic transactions to skip the overhead of concurrency control. Could be used for optimizing certain transactions or during recovery.

### Bug Fixes
* Avoid creating empty SSTs and subsequently deleting them in certain cases during compaction.
* Sync CURRENT file contents during checkpoint.

## 5.16.3 (2018-10-01)
### Bug Fixes
* Fix crash caused when `CompactFiles` run with `CompactionOptions::compression == CompressionType::kDisableCompressionOption`. Now that setting causes the compression type to be chosen according to the column family-wide compression options.

## 5.16.2 (2018-09-21)
### Bug Fixes
* Fix bug in partition filters with format_version=4.

## 5.16.1 (2018-09-17)
### Bug Fixes
* Remove trace_analyzer_tool from rocksdb_lib target in TARGETS file.
* Fix RocksDB Java build and tests.
* Remove sync point in Block destructor.

## 5.16.0 (2018-08-21)
### Public API Change
* The merge operands are passed to `MergeOperator::ShouldMerge` in the reversed order relative to how they were merged (passed to FullMerge or FullMergeV2) for performance reasons
* GetAllKeyVersions() to take an extra argument of `max_num_ikeys`.
* Using ZSTD dictionary trainer (i.e., setting `CompressionOptions::zstd_max_train_bytes` to a nonzero value) now requires ZSTD version 1.1.3 or later.

### New Features
* Changes the format of index blocks by delta encoding the index values, which are the block handles. This saves the encoding of BlockHandle::offset of the non-head index entries in each restart interval. The feature is backward compatible but not forward compatible. It is disabled by default unless format_version 4 or above is used.
* Add a new tool: trace_analyzer. Trace_analyzer analyzes the trace file generated by using trace_replay API. It can convert the binary format trace file to a human readable txt file, output the statistics of the analyzed query types such as access statistics and size statistics, combining the dumped whole key space file to analyze, support query correlation analyzing, and etc. Current supported query types are: Get, Put, Delete, SingleDelete, DeleteRange, Merge, Iterator (Seek, SeekForPrev only).
* Add hash index support to data blocks, which helps reducing the cpu utilization of point-lookup operations. This feature is backward compatible with the data block created without the hash index. It is disabled by default unless BlockBasedTableOptions::data_block_index_type is set to data_block_index_type = kDataBlockBinaryAndHash.

### Bug Fixes
* Fix a bug in misreporting the estimated partition index size in properties block.

## 5.15.0 (2018-07-17)
### Public API Change
* Remove managed iterator. ReadOptions.managed is not effective anymore.
* For bottommost_compression, a compatible CompressionOptions is added via `bottommost_compression_opts`. To keep backward compatible, a new boolean `enabled` is added to CompressionOptions. For compression_opts, it will be always used no matter what value of `enabled` is. For bottommost_compression_opts, it will only be used when user set `enabled=true`, otherwise, compression_opts will be used for bottommost_compression as default.
* With LRUCache, when high_pri_pool_ratio > 0, midpoint insertion strategy will be enabled to put low-pri items to the tail of low-pri list (the midpoint) when they first inserted into the cache. This is to make cache entries never get hit age out faster, improving cache efficiency when large background scan presents.
* For users of `Statistics` objects created via `CreateDBStatistics()`, the format of the string returned by its `ToString()` method has changed.
* The "rocksdb.num.entries" table property no longer counts range deletion tombstones as entries.

### New Features
* Changes the format of index blocks by storing the key in their raw form rather than converting them to InternalKey. This saves 8 bytes per index key. The feature is backward compatible but not forward compatible. It is disabled by default unless format_version 3 or above is used.
* Avoid memcpy when reading mmap files with OpenReadOnly and max_open_files==-1.
* Support dynamically changing `ColumnFamilyOptions::ttl` via `SetOptions()`.
* Add a new table property, "rocksdb.num.range-deletions", which counts the number of range deletion tombstones in the table.
* Improve the performance of iterators doing long range scans by using readahead, when using direct IO.
* pin_top_level_index_and_filter (default true) in BlockBasedTableOptions can be used in combination with cache_index_and_filter_blocks to prefetch and pin the top-level index of partitioned index and filter blocks in cache. It has no impact when cache_index_and_filter_blocks is false.
* Write properties meta-block at the end of block-based table to save read-ahead IO.

### Bug Fixes
* Fix deadlock with enable_pipelined_write=true and max_successive_merges > 0
* Check conflict at output level in CompactFiles.
* Fix corruption in non-iterator reads when mmap is used for file reads
* Fix bug with prefix search in partition filters where a shared prefix would be ignored from the later partitions. The bug could report an eixstent key as missing. The bug could be triggered if prefix_extractor is set and partition filters is enabled.
* Change default value of `bytes_max_delete_chunk` to 0 in NewSstFileManager() as it doesn't work well with checkpoints.
* Fix a bug caused by not copying the block trailer with compressed SST file, direct IO, prefetcher and no compressed block cache.
* Fix write can stuck indefinitely if enable_pipelined_write=true. The issue exists since pipelined write was introduced in 5.5.0.

## 5.14.0 (2018-05-16)
### Public API Change
* Add a BlockBasedTableOption to align uncompressed data blocks on the smaller of block size or page size boundary, to reduce flash reads by avoiding reads spanning 4K pages.
* The background thread naming convention changed (on supporting platforms) to "rocksdb:<thread pool priority><thread number>", e.g., "rocksdb:low0".
* Add a new ticker stat rocksdb.number.multiget.keys.found to count number of keys successfully read in MultiGet calls
* Touch-up to write-related counters in PerfContext. New counters added: write_scheduling_flushes_compactions_time, write_thread_wait_nanos. Counters whose behavior was fixed or modified: write_memtable_time, write_pre_and_post_process_time, write_delay_time.
* Posix Env's NewRandomRWFile() will fail if the file doesn't exist.
* Now, `DBOptions::use_direct_io_for_flush_and_compaction` only applies to background writes, and `DBOptions::use_direct_reads` applies to both user reads and background reads. This conforms with Linux's `open(2)` manpage, which advises against simultaneously reading a file in buffered and direct modes, due to possibly undefined behavior and degraded performance.
* Iterator::Valid() always returns false if !status().ok(). So, now when doing a Seek() followed by some Next()s, there's no need to check status() after every operation.
* Iterator::Seek()/SeekForPrev()/SeekToFirst()/SeekToLast() always resets status().
* Introduced `CompressionOptions::kDefaultCompressionLevel`, which is a generic way to tell RocksDB to use the compression library's default level. It is now the default value for `CompressionOptions::level`. Previously the level defaulted to -1, which gave poor compression ratios in ZSTD.

### New Features
* Introduce TTL for level compaction so that all files older than ttl go through the compaction process to get rid of old data.
* TransactionDBOptions::write_policy can be configured to enable WritePrepared 2PC transactions. Read more about them in the wiki.
* Add DB properties "rocksdb.block-cache-capacity", "rocksdb.block-cache-usage", "rocksdb.block-cache-pinned-usage" to show block cache usage.
* Add `Env::LowerThreadPoolCPUPriority(Priority)` method, which lowers the CPU priority of background (esp. compaction) threads to minimize interference with foreground tasks.
* Fsync parent directory after deleting a file in delete scheduler.
* In level-based compaction, if bottom-pri thread pool was setup via `Env::SetBackgroundThreads()`, compactions to the bottom level will be delegated to that thread pool.
* `prefix_extractor` has been moved from ImmutableCFOptions to MutableCFOptions, meaning it can be dynamically changed without a DB restart.

### Bug Fixes
* Fsync after writing global seq number to the ingestion file in ExternalSstFileIngestionJob.
* Fix WAL corruption caused by race condition between user write thread and FlushWAL when two_write_queue is not set.
* Fix `BackupableDBOptions::max_valid_backups_to_open` to not delete backup files when refcount cannot be accurately determined.
* Fix memory leak when pin_l0_filter_and_index_blocks_in_cache is used with partitioned filters
* Disable rollback of merge operands in WritePrepared transactions to work around an issue in MyRocks. It can be enabled back by setting TransactionDBOptions::rollback_merge_operands to true.
* Fix wrong results by ReverseBytewiseComparator::FindShortSuccessor()

### Java API Changes
* Add `BlockBasedTableConfig.setBlockCache` to allow sharing a block cache across DB instances.
* Added SstFileManager to the Java API to allow managing SST files across DB instances.

## 5.13.0 (2018-03-20)
### Public API Change
* RocksDBOptionsParser::Parse()'s `ignore_unknown_options` argument will only be effective if the option file shows it is generated using a higher version of RocksDB than the current version.
* Remove CompactionEventListener.

### New Features
* SstFileManager now can cancel compactions if they will result in max space errors. SstFileManager users can also use SetCompactionBufferSize to specify how much space must be leftover during a compaction for auxiliary file functions such as logging and flushing.
* Avoid unnecessarily flushing in `CompactRange()` when the range specified by the user does not overlap unflushed memtables.
* If `ColumnFamilyOptions::max_subcompactions` is set greater than one, we now parallelize large manual level-based compactions.
* Add "rocksdb.live-sst-files-size" DB property to return total bytes of all SST files belong to the latest LSM tree.
* NewSstFileManager to add an argument bytes_max_delete_chunk with default 64MB. With this argument, a file larger than 64MB will be ftruncated multiple times based on this size.

### Bug Fixes
* Fix a leak in prepared_section_completed_ where the zeroed entries would not removed from the map.
* Fix WAL corruption caused by race condition between user write thread and backup/checkpoint thread.

## 5.12.0 (2018-02-14)
### Public API Change
* Iterator::SeekForPrev is now a pure virtual method. This is to prevent user who implement the Iterator interface fail to implement SeekForPrev by mistake.
* Add `include_end` option to make the range end exclusive when `include_end == false` in `DeleteFilesInRange()`.
* Add `CompactRangeOptions::allow_write_stall`, which makes `CompactRange` start working immediately, even if it causes user writes to stall. The default value is false, meaning we add delay to `CompactRange` calls until stalling can be avoided when possible. Note this delay is not present in previous RocksDB versions.
* Creating checkpoint with empty directory now returns `Status::InvalidArgument`; previously, it returned `Status::IOError`.
* Adds a BlockBasedTableOption to turn off index block compression.
* Close() method now returns a status when closing a db.

### New Features
* Improve the performance of iterators doing long range scans by using readahead.
* Add new function `DeleteFilesInRanges()` to delete files in multiple ranges at once for better performance.
* FreeBSD build support for RocksDB and RocksJava.
* Improved performance of long range scans with readahead.
* Updated to and now continuously tested in Visual Studio 2017.

### Bug Fixes
* Fix `DisableFileDeletions()` followed by `GetSortedWalFiles()` to not return obsolete WAL files that `PurgeObsoleteFiles()` is going to delete.
* Fix Handle error return from WriteBuffer() during WAL file close and DB close.
* Fix advance reservation of arena block addresses.
* Fix handling of empty string as checkpoint directory.

## 5.11.0 (2018-01-08)
### Public API Change
* Add `autoTune` and `getBytesPerSecond()` to RocksJava RateLimiter

### New Features
* Add a new histogram stat called rocksdb.db.flush.micros for memtable flush.
* Add "--use_txn" option to use transactional API in db_stress.
* Disable onboard cache for compaction output in Windows platform.
* Improve the performance of iterators doing long range scans by using readahead.

### Bug Fixes
* Fix a stack-use-after-scope bug in ForwardIterator.
* Fix builds on platforms including Linux, Windows, and PowerPC.
* Fix buffer overrun in backup engine for DBs with huge number of files.
* Fix a mislabel bug for bottom-pri compaction threads.
* Fix DB::Flush() keep waiting after flush finish under certain condition.

## 5.10.0 (2017-12-11)
### Public API Change
* When running `make` with environment variable `USE_SSE` set and `PORTABLE` unset, will use all machine features available locally. Previously this combination only compiled SSE-related features.

### New Features
* Provide lifetime hints when writing files on Linux. This reduces hardware write-amp on storage devices supporting multiple streams.
* Add a DB stat, `NUMBER_ITER_SKIP`, which returns how many internal keys were skipped during iterations (e.g., due to being tombstones or duplicate versions of a key).
* Add PerfContext counters, `key_lock_wait_count` and `key_lock_wait_time`, which measure the number of times transactions wait on key locks and total amount of time waiting.

### Bug Fixes
* Fix IOError on WAL write doesn't propagate to write group follower
* Make iterator invalid on merge error.
* Fix performance issue in `IngestExternalFile()` affecting databases with large number of SST files.
* Fix possible corruption to LSM structure when `DeleteFilesInRange()` deletes a subset of files spanned by a `DeleteRange()` marker.

## 5.9.0 (2017-11-01)
### Public API Change
* `BackupableDBOptions::max_valid_backups_to_open == 0` now means no backups will be opened during BackupEngine initialization. Previously this condition disabled limiting backups opened.
* `DBOptions::preserve_deletes` is a new option that allows one to specify that DB should not drop tombstones for regular deletes if they have sequence number larger than what was set by the new API call `DB::SetPreserveDeletesSequenceNumber(SequenceNumber seqnum)`. Disabled by default.
* API call `DB::SetPreserveDeletesSequenceNumber(SequenceNumber seqnum)` was added, users who wish to preserve deletes are expected to periodically call this function to advance the cutoff seqnum (all deletes made before this seqnum can be dropped by DB). It's user responsibility to figure out how to advance the seqnum in the way so the tombstones are kept for the desired period of time, yet are eventually processed in time and don't eat up too much space.
* `ReadOptions::iter_start_seqnum` was added;
if set to something > 0 user will see 2 changes in iterators behavior 1) only keys written with sequence larger than this parameter would be returned and 2) the `Slice` returned by iter->key() now points to the memory that keep User-oriented representation of the internal key, rather than user key. New struct `FullKey` was added to represent internal keys, along with a new helper function `ParseFullKey(const Slice& internal_key, FullKey* result);`.
* Deprecate trash_dir param in NewSstFileManager, right now we will rename deleted files to <name>.trash instead of moving them to trash directory
* Allow setting a custom trash/DB size ratio limit in the SstFileManager, after which files that are to be scheduled for deletion are deleted immediately, regardless of any delete ratelimit.
* Return an error on write if write_options.sync = true and write_options.disableWAL = true to warn user of inconsistent options. Previously we will not write to WAL and not respecting the sync options in this case.

### New Features
* CRC32C is now using the 3-way pipelined SSE algorithm `crc32c_3way` on supported platforms to improve performance. The system will choose to use this algorithm on supported platforms automatically whenever possible. If PCLMULQDQ is not supported it will fall back to the old Fast_CRC32 algorithm.
* `DBOptions::writable_file_max_buffer_size` can now be changed dynamically.
* `DBOptions::bytes_per_sync`, `DBOptions::compaction_readahead_size`, and `DBOptions::wal_bytes_per_sync` can now be changed dynamically, `DBOptions::wal_bytes_per_sync` will flush all memtables and switch to a new WAL file.
* Support dynamic adjustment of rate limit according to demand for background I/O. It can be enabled by passing `true` to the `auto_tuned` parameter in `NewGenericRateLimiter()`. The value passed as `rate_bytes_per_sec` will still be respected as an upper-bound.
* Support dynamically changing `ColumnFamilyOptions::compaction_options_fifo`.
* Introduce `EventListener::OnStallConditionsChanged()` callback. Users can implement it to be notified when user writes are stalled, stopped, or resumed.
* Add a new db property "rocksdb.estimate-oldest-key-time" to return oldest data timestamp. The property is available only for FIFO compaction with compaction_options_fifo.allow_compaction = false.
* Upon snapshot release, recompact bottommost files containing deleted/overwritten keys that previously could not be dropped due to the snapshot. This alleviates space-amp caused by long-held snapshots.
* Support lower bound on iterators specified via `ReadOptions::iterate_lower_bound`.
* Support for differential snapshots (via iterator emitting the sequence of key-values representing the difference between DB state at two different sequence numbers). Supports preserving and emitting puts and regular deletes, doesn't support SingleDeletes, MergeOperator, Blobs and Range Deletes.

### Bug Fixes
* Fix a potential data inconsistency issue during point-in-time recovery. `DB:Open()` will abort if column family inconsistency is found during PIT recovery.
* Fix possible metadata corruption in databases using `DeleteRange()`.

## 5.8.0 (2017-08-30)
### Public API Change
* Users of `Statistics::getHistogramString()` will see fewer histogram buckets and different bucket endpoints.
* `Slice::compare` and BytewiseComparator `Compare` no longer accept `Slice`s containing nullptr.
* `Transaction::Get` and `Transaction::GetForUpdate` variants with `PinnableSlice` added.

### New Features
* Add Iterator::Refresh(), which allows users to update the iterator state so that they can avoid some initialization costs of recreating iterators.
* Replace dynamic_cast<> (except unit test) so people can choose to build with RTTI off. With make, release mode is by default built with -fno-rtti and debug mode is built without it. Users can override it by setting USE_RTTI=0 or 1.
* Universal compactions including the bottom level can be executed in a dedicated thread pool. This alleviates head-of-line blocking in the compaction queue, which cause write stalling, particularly in multi-instance use cases. Users can enable this feature via `Env::SetBackgroundThreads(N, Env::Priority::BOTTOM)`, where `N > 0`.
* Allow merge operator to be called even with a single merge operand during compactions, by appropriately overriding `MergeOperator::AllowSingleOperand`.
* Add `DB::VerifyChecksum()`, which verifies the checksums in all SST files in a running DB.
* Block-based table support for disabling checksums by setting `BlockBasedTableOptions::checksum = kNoChecksum`.

### Bug Fixes
* Fix wrong latencies in `rocksdb.db.get.micros`, `rocksdb.db.write.micros`, and `rocksdb.sst.read.micros`.
* Fix incorrect dropping of deletions during intra-L0 compaction.
* Fix transient reappearance of keys covered by range deletions when memtable prefix bloom filter is enabled.
* Fix potentially wrong file smallest key when range deletions separated by snapshot are written together.

## 5.7.0 (2017-07-13)
### Public API Change
* DB property "rocksdb.sstables" now prints keys in hex form.

### New Features
* Measure estimated number of reads per file. The information can be accessed through DB::GetColumnFamilyMetaData or "rocksdb.sstables" DB property.
* RateLimiter support for throttling background reads, or throttling the sum of background reads and writes. This can give more predictable I/O usage when compaction reads more data than it writes, e.g., due to lots of deletions.
* [Experimental] FIFO compaction with TTL support. It can be enabled by setting CompactionOptionsFIFO.ttl > 0.
* Introduce `EventListener::OnBackgroundError()` callback. Users can implement it to be notified of errors causing the DB to enter read-only mode, and optionally override them.
* Partitioned Index/Filters exiting the experimental mode. To enable partitioned indexes set index_type to kTwoLevelIndexSearch and to further enable partitioned filters set partition_filters to true. To configure the partition size set metadata_block_size.


### Bug Fixes
* Fix discarding empty compaction output files when `DeleteRange()` is used together with subcompactions.

## 5.6.0 (2017-06-06)
### Public API Change
* Scheduling flushes and compactions in the same thread pool is no longer supported by setting `max_background_flushes=0`. Instead, users can achieve this by configuring their high-pri thread pool to have zero threads.
* Replace `Options::max_background_flushes`, `Options::max_background_compactions`, and `Options::base_background_compactions` all with `Options::max_background_jobs`, which automatically decides how many threads to allocate towards flush/compaction.
* options.delayed_write_rate by default take the value of options.rate_limiter rate.
* Replace global variable `IOStatsContext iostats_context` with `IOStatsContext* get_iostats_context()`; replace global variable `PerfContext perf_context` with `PerfContext* get_perf_context()`.

### New Features
* Change ticker/histogram statistics implementations to use core-local storage. This improves aggregation speed compared to our previous thread-local approach, particularly for applications with many threads.
* Users can pass a cache object to write buffer manager, so that they can cap memory usage for memtable and block cache using one single limit.
* Flush will be triggered when 7/8 of the limit introduced by write_buffer_manager or db_write_buffer_size is triggered, so that the hard threshold is hard to hit.
* Introduce WriteOptions.low_pri. If it is true, low priority writes will be throttled if the compaction is behind.
* `DB::IngestExternalFile()` now supports ingesting files into a database containing range deletions.

### Bug Fixes
* Shouldn't ignore return value of fsync() in flush.

## 5.5.0 (2017-05-17)
### New Features
* FIFO compaction to support Intra L0 compaction too with CompactionOptionsFIFO.allow_compaction=true.
* DB::ResetStats() to reset internal stats.
* Statistics::Reset() to reset user stats.
* ldb add option --try_load_options, which will open DB with its own option file.
* Introduce WriteBatch::PopSavePoint to pop the most recent save point explicitly.
* Support dynamically change `max_open_files` option via SetDBOptions()
* Added DB::CreateColumnFamilie() and DB::DropColumnFamilies() to bulk create/drop column families.
* Add debugging function `GetAllKeyVersions` to see internal versions of a range of keys.
* Support file ingestion with universal compaction style
* Support file ingestion behind with option `allow_ingest_behind`
* New option enable_pipelined_write which may improve write throughput in case writing from multiple threads and WAL enabled.

### Bug Fixes
* Fix the bug that Direct I/O uses direct reads for non-SST file

## 5.4.0 (2017-04-11)
### Public API Change
* random_access_max_buffer_size no longer has any effect
* Removed Env::EnableReadAhead(), Env::ShouldForwardRawRequest()
* Support dynamically change `stats_dump_period_sec` option via SetDBOptions().
* Added ReadOptions::max_skippable_internal_keys to set a threshold to fail a request as incomplete when too many keys are being skipped when using iterators.
* DB::Get in place of std::string accepts PinnableSlice, which avoids the extra memcpy of value to std::string in most of cases.
    * PinnableSlice releases the pinned resources that contain the value when it is destructed or when ::Reset() is called on it.
    * The old API that accepts std::string, although discouraged, is still supported.
* Replace Options::use_direct_writes with Options::use_direct_io_for_flush_and_compaction. Read Direct IO wiki for details.
* Added CompactionEventListener and EventListener::OnFlushBegin interfaces.

### New Features
* Memtable flush can be avoided during checkpoint creation if total log file size is smaller than a threshold specified by the user.
* Introduce level-based L0->L0 compactions to reduce file count, so write delays are incurred less often.
* (Experimental) Partitioning filters which creates an index on the partitions. The feature can be enabled by setting partition_filters when using kFullFilter. Currently the feature also requires two-level indexing to be enabled. Number of partitions is the same as the number of partitions for indexes, which is controlled by metadata_block_size.

## 5.3.0 (2017-03-08)
### Public API Change
* Remove disableDataSync option.
* Remove timeout_hint_us option from WriteOptions. The option has been deprecated and has no effect since 3.13.0.
* Remove option min_partial_merge_operands. Partial merge operands will always be merged in flush or compaction if there are more than one.
* Remove option verify_checksums_in_compaction. Compaction will always verify checksum.

### Bug Fixes
* Fix the bug that iterator may skip keys

## 5.2.0 (2017-02-08)
### Public API Change
* NewLRUCache() will determine number of shard bits automatically based on capacity, if the user doesn't pass one. This also impacts the default block cache when the user doesn't explicit provide one.
* Change the default of delayed slowdown value to 16MB/s and further increase the L0 stop condition to 36 files.
* Options::use_direct_writes and Options::use_direct_reads are now ready to use.
* (Experimental) Two-level indexing that partition the index and creates a 2nd level index on the partitions. The feature can be enabled by setting kTwoLevelIndexSearch as IndexType and configuring index_per_partition.

### New Features
* Added new overloaded function GetApproximateSizes that allows to specify if memtable stats should be computed only without computing SST files' stats approximations.
* Added new function GetApproximateMemTableStats that approximates both number of records and size of memtables.
* Add Direct I/O mode for SST file I/O

### Bug Fixes
* RangeSync() should work if ROCKSDB_FALLOCATE_PRESENT is not set
* Fix wrong results in a data race case in Get()
* Some fixes related to 2PC.
* Fix bugs of data corruption in direct I/O

## 5.1.0 (2017-01-13)
* Support dynamically change `delete_obsolete_files_period_micros` option via SetDBOptions().
* Added EventListener::OnExternalFileIngested which will be called when IngestExternalFile() add a file successfully.
* BackupEngine::Open and BackupEngineReadOnly::Open now always return error statuses matching those of the backup Env.

### Bug Fixes
* Fix the bug that if 2PC is enabled, checkpoints may loss some recent transactions.
* When file copying is needed when creating checkpoints or bulk loading files, fsync the file after the file copying.

## 5.0.0 (2016-11-17)
### Public API Change
* Options::max_bytes_for_level_multiplier is now a double along with all getters and setters.
* Support dynamically change `delayed_write_rate` and `max_total_wal_size` options via SetDBOptions().
* Introduce DB::DeleteRange for optimized deletion of large ranges of contiguous keys.
* Support dynamically change `delayed_write_rate` option via SetDBOptions().
* Options::allow_concurrent_memtable_write and Options::enable_write_thread_adaptive_yield are now true by default.
* Remove Tickers::SEQUENCE_NUMBER to avoid confusion if statistics object is shared among RocksDB instance. Alternatively DB::GetLatestSequenceNumber() can be used to get the same value.
* Options.level0_stop_writes_trigger default value changes from 24 to 32.
* New compaction filter API: CompactionFilter::FilterV2(). Allows to drop ranges of keys.
* Removed flashcache support.
* DB::AddFile() is deprecated and is replaced with DB::IngestExternalFile(). DB::IngestExternalFile() remove all the restrictions that existed for DB::AddFile.

### New Features
* Add avoid_flush_during_shutdown option, which speeds up DB shutdown by not flushing unpersisted data (i.e. with disableWAL = true). Unpersisted data will be lost. The options is dynamically changeable via SetDBOptions().
* Add memtable_insert_with_hint_prefix_extractor option. The option is mean to reduce CPU usage for inserting keys into memtable, if keys can be group by prefix and insert for each prefix are sequential or almost sequential. See include/rocksdb/options.h for more details.
* Add LuaCompactionFilter in utilities.  This allows developers to write compaction filters in Lua.  To use this feature, LUA_PATH needs to be set to the root directory of Lua.
* No longer populate "LATEST_BACKUP" file in backup directory, which formerly contained the number of the latest backup. The latest backup can be determined by finding the highest numbered file in the "meta/" subdirectory.

## 4.13.0 (2016-10-18)
### Public API Change
* DB::GetOptions() reflect dynamic changed options (i.e. through DB::SetOptions()) and return copy of options instead of reference.
* Added Statistics::getAndResetTickerCount().

### New Features
* Add DB::SetDBOptions() to dynamic change base_background_compactions and max_background_compactions.
* Added Iterator::SeekForPrev(). This new API will seek to the last key that less than or equal to the target key.

## 4.12.0 (2016-09-12)
### Public API Change
* CancelAllBackgroundWork() flushes all memtables for databases containing writes that have bypassed the WAL (writes issued with WriteOptions::disableWAL=true) before shutting down background threads.
* Merge options source_compaction_factor, max_grandparent_overlap_bytes and expanded_compaction_factor into max_compaction_bytes.
* Remove ImmutableCFOptions.
* Add a compression type ZSTD, which can work with ZSTD 0.8.0 or up. Still keep ZSTDNotFinal for compatibility reasons.

### New Features
* Introduce NewClockCache, which is based on CLOCK algorithm with better concurrent performance in some cases. It can be used to replace the default LRU-based block cache and table cache. To use it, RocksDB need to be linked with TBB lib.
* Change ticker/histogram statistics implementations to accumulate data in thread-local storage, which improves CPU performance by reducing cache coherency costs. Callers of CreateDBStatistics do not need to change anything to use this feature.
* Block cache mid-point insertion, where index and filter block are inserted into LRU block cache with higher priority. The feature can be enabled by setting BlockBasedTableOptions::cache_index_and_filter_blocks_with_high_priority to true and high_pri_pool_ratio > 0 when creating NewLRUCache.

## 4.11.0 (2016-08-01)
### Public API Change
* options.memtable_prefix_bloom_huge_page_tlb_size => memtable_huge_page_size. When it is set, RocksDB will try to allocate memory from huge page for memtable too, rather than just memtable bloom filter.

### New Features
* A tool to migrate DB after options change. See include/rocksdb/utilities/option_change_migration.h.
* Add ReadOptions.background_purge_on_iterator_cleanup. If true, we avoid file deletion when destroying iterators.

## 4.10.0 (2016-07-05)
### Public API Change
* options.memtable_prefix_bloom_bits changes to options.memtable_prefix_bloom_bits_ratio and deprecate options.memtable_prefix_bloom_probes
* enum type CompressionType and PerfLevel changes from char to unsigned char. Value of all PerfLevel shift by one.
* Deprecate options.filter_deletes.

### New Features
* Add avoid_flush_during_recovery option.
* Add a read option background_purge_on_iterator_cleanup to avoid deleting files in foreground when destroying iterators. Instead, a job is scheduled in high priority queue and would be executed in a separate background thread.
* RepairDB support for column families. RepairDB now associates data with non-default column families using information embedded in the SST/WAL files (4.7 or later). For data written by 4.6 or earlier, RepairDB associates it with the default column family.
* Add options.write_buffer_manager which allows users to control total memtable sizes across multiple DB instances.

## 4.9.0 (2016-06-09)
### Public API changes
* Add bottommost_compression option, This option can be used to set a specific compression algorithm for the bottommost level (Last level containing files in the DB).
* Introduce CompactionJobInfo::compression, This field state the compression algorithm used to generate the output files of the compaction.
* Deprecate BlockBaseTableOptions.hash_index_allow_collision=false
* Deprecate options builder (GetOptions()).

### New Features
* Introduce NewSimCache() in rocksdb/utilities/sim_cache.h. This function creates a block cache that is able to give simulation results (mainly hit rate) of simulating block behavior with a configurable cache size.

## 4.8.0 (2016-05-02)
### Public API Change
* Allow preset compression dictionary for improved compression of block-based tables. This is supported for zlib, zstd, and lz4. The compression dictionary's size is configurable via CompressionOptions::max_dict_bytes.
* Delete deprecated classes for creating backups (BackupableDB) and restoring from backups (RestoreBackupableDB). Now, BackupEngine should be used for creating backups, and BackupEngineReadOnly should be used for restorations. For more details, see https://github.com/facebook/rocksdb/wiki/How-to-backup-RocksDB%3F
* Expose estimate of per-level compression ratio via DB property: "rocksdb.compression-ratio-at-levelN".
* Added EventListener::OnTableFileCreationStarted. EventListener::OnTableFileCreated will be called on failure case. User can check creation status via TableFileCreationInfo::status.

### New Features
* Add ReadOptions::readahead_size. If non-zero, NewIterator will create a new table reader which performs reads of the given size.

## 4.7.0 (2016-04-08)
### Public API Change
* rename options compaction_measure_io_stats to report_bg_io_stats and include flush too.
* Change some default options. Now default options will optimize for server-workloads. Also enable slowdown and full stop triggers for pending compaction bytes. These changes may cause sub-optimal performance or significant increase of resource usage. To avoid these risks, users can open existing RocksDB with options extracted from RocksDB option files. See https://github.com/facebook/rocksdb/wiki/RocksDB-Options-File for how to use RocksDB option files. Or you can call Options.OldDefaults() to recover old defaults. DEFAULT_OPTIONS_HISTORY.md will track change history of default options.

## 4.6.0 (2016-03-10)
### Public API Changes
* Change default of BlockBasedTableOptions.format_version to 2. It means default DB created by 4.6 or up cannot be opened by RocksDB version 3.9 or earlier.
* Added strict_capacity_limit option to NewLRUCache. If the flag is set to true, insert to cache will fail if no enough capacity can be free. Signature of Cache::Insert() is updated accordingly.
* Tickers [NUMBER_DB_NEXT, NUMBER_DB_PREV, NUMBER_DB_NEXT_FOUND, NUMBER_DB_PREV_FOUND, ITER_BYTES_READ] are not updated immediately. The are updated when the Iterator is deleted.
* Add monotonically increasing counter (DB property "rocksdb.current-super-version-number") that increments upon any change to the LSM tree.

### New Features
* Add CompactionPri::kMinOverlappingRatio, a compaction picking mode friendly to write amplification.
* Deprecate Iterator::IsKeyPinned() and replace it with Iterator::GetProperty() with prop_name="rocksdb.iterator.is.key.pinned"

## 4.5.0 (2016-02-05)
### Public API Changes
* Add a new perf context level between kEnableCount and kEnableTime. Level 2 now does not include timers for mutexes.
* Statistics of mutex operation durations will not be measured by default. If you want to have them enabled, you need to set Statistics::stats_level_ to kAll.
* DBOptions::delete_scheduler and NewDeleteScheduler() are removed, please use DBOptions::sst_file_manager and NewSstFileManager() instead

### New Features
* ldb tool now supports operations to non-default column families.
* Add kPersistedTier to ReadTier.  This option allows Get and MultiGet to read only the persited data and skip mem-tables if writes were done with disableWAL = true.
* Add DBOptions::sst_file_manager. Use NewSstFileManager() in include/rocksdb/sst_file_manager.h to create a SstFileManager that can be used to track the total size of SST files and control the SST files deletion rate.

## 4.4.0 (2016-01-14)
### Public API Changes
* Change names in CompactionPri and add a new one.
* Deprecate options.soft_rate_limit and add options.soft_pending_compaction_bytes_limit.
* If options.max_write_buffer_number > 3, writes will be slowed down when writing to the last write buffer to delay a full stop.
* Introduce CompactionJobInfo::compaction_reason, this field include the reason to trigger the compaction.
* After slow down is triggered, if estimated pending compaction bytes keep increasing, slowdown more.
* Increase default options.delayed_write_rate to 2MB/s.
* Added a new parameter --path to ldb tool. --path accepts the name of either MANIFEST, SST or a WAL file. Either --db or --path can be used when calling ldb.

## 4.3.0 (2015-12-08)
### New Features
* CompactionFilter has new member function called IgnoreSnapshots which allows CompactionFilter to be called even if there are snapshots later than the key.
* RocksDB will now persist options under the same directory as the RocksDB database on successful DB::Open, CreateColumnFamily, DropColumnFamily, and SetOptions.
* Introduce LoadLatestOptions() in rocksdb/utilities/options_util.h.  This function can construct the latest DBOptions / ColumnFamilyOptions used by the specified RocksDB intance.
* Introduce CheckOptionsCompatibility() in rocksdb/utilities/options_util.h.  This function checks whether the input set of options is able to open the specified DB successfully.

### Public API Changes
* When options.db_write_buffer_size triggers, only the column family with the largest column family size will be flushed, not all the column families.

## 4.2.0 (2015-11-09)
### New Features
* Introduce CreateLoggerFromOptions(), this function create a Logger for provided DBOptions.
* Add GetAggregatedIntProperty(), which returns the sum of the GetIntProperty of all the column families.
* Add MemoryUtil in rocksdb/utilities/memory.h.  It currently offers a way to get the memory usage by type from a list rocksdb instances.

### Public API Changes
* CompactionFilter::Context includes information of Column Family ID
* The need-compaction hint given by TablePropertiesCollector::NeedCompact() will be persistent and recoverable after DB recovery. This introduces a breaking format change. If you use this experimental feature, including NewCompactOnDeletionCollectorFactory() in the new version, you may not be able to directly downgrade the DB back to version 4.0 or lower.
* TablePropertiesCollectorFactory::CreateTablePropertiesCollector() now takes an option Context, containing the information of column family ID for the file being written.
* Remove DefaultCompactionFilterFactory.


## 4.1.0 (2015-10-08)
### New Features
* Added single delete operation as a more efficient way to delete keys that have not been overwritten.
* Added experimental AddFile() to DB interface that allow users to add files created by SstFileWriter into an empty Database, see include/rocksdb/sst_file_writer.h and DB::AddFile() for more info.
* Added support for opening SST files with .ldb suffix which enables opening LevelDB databases.
* CompactionFilter now supports filtering of merge operands and merge results.

### Public API Changes
* Added SingleDelete() to the DB interface.
* Added AddFile() to DB interface.
* Added SstFileWriter class.
* CompactionFilter has a new method FilterMergeOperand() that RocksDB applies to every merge operand during compaction to decide whether to filter the operand.
* We removed CompactionFilterV2 interfaces from include/rocksdb/compaction_filter.h. The functionality was deprecated already in version 3.13.

## 4.0.0 (2015-09-09)
### New Features
* Added support for transactions.  See include/rocksdb/utilities/transaction.h for more info.
* DB::GetProperty() now accepts "rocksdb.aggregated-table-properties" and "rocksdb.aggregated-table-properties-at-levelN", in which case it returns aggregated table properties of the target column family, or the aggregated table properties of the specified level N if the "at-level" version is used.
* Add compression option kZSTDNotFinalCompression for people to experiment ZSTD although its format is not finalized.
* We removed the need for LATEST_BACKUP file in BackupEngine. We still keep writing it when we create new backups (because of backward compatibility), but we don't read it anymore.

### Public API Changes
* Removed class Env::RandomRWFile and Env::NewRandomRWFile().
* Renamed DBOptions.num_subcompactions to DBOptions.max_subcompactions to make the name better match the actual functionality of the option.
* Added Equal() method to the Comparator interface that can optionally be overwritten in cases where equality comparisons can be done more efficiently than three-way comparisons.
* Previous 'experimental' OptimisticTransaction class has been replaced by Transaction class.

## 3.13.0 (2015-08-06)
### New Features
* RollbackToSavePoint() in WriteBatch/WriteBatchWithIndex
* Add NewCompactOnDeletionCollectorFactory() in utilities/table_properties_collectors, which allows rocksdb to mark a SST file as need-compaction when it observes at least D deletion entries in any N consecutive entries in that SST file.  Note that this feature depends on an experimental NeedCompact() API --- the result of this API will not persist after DB restart.
* Add DBOptions::delete_scheduler. Use NewDeleteScheduler() in include/rocksdb/delete_scheduler.h to create a DeleteScheduler that can be shared among multiple RocksDB instances to control the file deletion rate of SST files that exist in the first db_path.

### Public API Changes
* Deprecated WriteOptions::timeout_hint_us. We no longer support write timeout. If you really need this option, talk to us and we might consider returning it.
* Deprecated purge_redundant_kvs_while_flush option.
* Removed BackupEngine::NewBackupEngine() and NewReadOnlyBackupEngine() that were deprecated in RocksDB 3.8. Please use BackupEngine::Open() instead.
* Deprecated Compaction Filter V2. We are not aware of any existing use-cases. If you use this filter, your compile will break with RocksDB 3.13. Please let us know if you use it and we'll put it back in RocksDB 3.14.
* Env::FileExists now returns a Status instead of a boolean
* Add statistics::getHistogramString() to print detailed distribution of a histogram metric.
* Add DBOptions::skip_stats_update_on_db_open.  When it is on, DB::Open() will run faster as it skips the random reads required for loading necessary stats from SST files to optimize compaction.

## 3.12.0 (2015-07-02)
### New Features
* Added experimental support for optimistic transactions.  See include/rocksdb/utilities/optimistic_transaction.h for more info.
* Added a new way to report QPS from db_bench (check out --report_file and --report_interval_seconds)
* Added a cache for individual rows. See DBOptions::row_cache for more info.
* Several new features on EventListener (see include/rocksdb/listener.h):
 - OnCompactionCompleted() now returns per-compaction job statistics, defined in include/rocksdb/compaction_job_stats.h.
 - Added OnTableFileCreated() and OnTableFileDeleted().
* Add compaction_options_universal.enable_trivial_move to true, to allow trivial move while performing universal compaction. Trivial move will happen only when all the input files are non overlapping.

### Public API changes
* EventListener::OnFlushCompleted() now passes FlushJobInfo instead of a list of parameters.
* DB::GetDbIdentity() is now a const function.  If this function is overridden in your application, be sure to also make GetDbIdentity() const to avoid compile error.
* Move listeners from ColumnFamilyOptions to DBOptions.
* Add max_write_buffer_number_to_maintain option
* DB::CompactRange()'s parameter reduce_level is changed to change_level, to allow users to move levels to lower levels if allowed. It can be used to migrate a DB from options.level_compaction_dynamic_level_bytes=false to options.level_compaction_dynamic_level_bytes.true.
* Change default value for options.compaction_filter_factory and options.compaction_filter_factory_v2 to nullptr instead of DefaultCompactionFilterFactory and DefaultCompactionFilterFactoryV2.
* If CancelAllBackgroundWork is called without doing a flush after doing loads with WAL disabled, the changes which haven't been flushed before the call to CancelAllBackgroundWork will be lost.
* WBWIIterator::Entry() now returns WriteEntry instead of `const WriteEntry&`
* options.hard_rate_limit is deprecated.
* When options.soft_rate_limit or options.level0_slowdown_writes_trigger is triggered, the way to slow down writes is changed to: write rate to DB is limited to to options.delayed_write_rate.
* DB::GetApproximateSizes() adds a parameter to allow the estimation to include data in mem table, with default to be not to include. It is now only supported in skip list mem table.
* DB::CompactRange() now accept CompactRangeOptions instead of multiple parameters. CompactRangeOptions is defined in include/rocksdb/options.h.
* CompactRange() will now skip bottommost level compaction for level based compaction if there is no compaction filter, bottommost_level_compaction is introduced in CompactRangeOptions to control when it's possible to skip bottommost level compaction. This mean that if you want the compaction to produce a single file you need to set bottommost_level_compaction to BottommostLevelCompaction::kForce.
* Add Cache.GetPinnedUsage() to get the size of memory occupied by entries that are in use by the system.
* DB:Open() will fail if the compression specified in Options is not linked with the binary. If you see this failure, recompile RocksDB with compression libraries present on your system. Also, previously our default compression was snappy. This behavior is now changed. Now, the default compression is snappy only if it's available on the system. If it isn't we change the default to kNoCompression.
* We changed how we account for memory used in block cache. Previously, we only counted the sum of block sizes currently present in block cache. Now, we count the actual memory usage of the blocks. For example, a block of size 4.5KB will use 8KB memory with jemalloc. This might decrease your memory usage and possibly decrease performance. Increase block cache size if you see this happening after an upgrade.
* Add BackupEngineImpl.options_.max_background_operations to specify the maximum number of operations that may be performed in parallel. Add support for parallelized backup and restore.
* Add DB::SyncWAL() that does a WAL sync without blocking writers.

## 3.11.0 (2015-05-19)
### New Features
* Added a new API Cache::SetCapacity(size_t capacity) to dynamically change the maximum configured capacity of the cache. If the new capacity is less than the existing cache usage, the implementation will try to lower the usage by evicting the necessary number of elements following a strict LRU policy.
* Added an experimental API for handling flashcache devices (blacklists background threads from caching their reads) -- NewFlashcacheAwareEnv
* If universal compaction is used and options.num_levels > 1, compact files are tried to be stored in none-L0 with smaller files based on options.target_file_size_base. The limitation of DB size when using universal compaction is greatly mitigated by using more levels. You can set num_levels = 1 to make universal compaction behave as before. If you set num_levels > 1 and want to roll back to a previous version, you need to compact all files to a big file in level 0 (by setting target_file_size_base to be large and CompactRange(<cf_handle>, nullptr, nullptr, true, 0) and reopen the DB with the same version to rewrite the manifest, and then you can open it using previous releases.
* More information about rocksdb background threads are available in Env::GetThreadList(), including the number of bytes read / written by a compaction job, mem-table size and current number of bytes written by a flush job and many more.  Check include/rocksdb/thread_status.h for more detail.

### Public API changes
* TablePropertiesCollector::AddUserKey() is added to replace TablePropertiesCollector::Add(). AddUserKey() exposes key type, sequence number and file size up to now to users.
* DBOptions::bytes_per_sync used to apply to both WAL and table files. As of 3.11 it applies only to table files. If you want to use this option to sync WAL in the background, please use wal_bytes_per_sync

## 3.10.0 (2015-03-24)
### New Features
* GetThreadStatus() is now able to report detailed thread status, including:
 - Thread Operation including flush and compaction.
 - The stage of the current thread operation.
 - The elapsed time in micros since the current thread operation started.
 More information can be found in include/rocksdb/thread_status.h.  In addition, when running db_bench with --thread_status_per_interval, db_bench will also report thread status periodically.
* Changed the LRU caching algorithm so that referenced blocks (by iterators) are never evicted. This change made parameter removeScanCountLimit obsolete. Because of that NewLRUCache doesn't take three arguments anymore. table_cache_remove_scan_limit option is also removed
* By default we now optimize the compilation for the compilation platform (using -march=native). If you want to build portable binary, use 'PORTABLE=1' before the make command.
* We now allow level-compaction to place files in different paths by
  specifying them in db_paths along with the target_size.
  Lower numbered levels will be placed earlier in the db_paths and higher
  numbered levels will be placed later in the db_paths vector.
* Potentially big performance improvements if you're using RocksDB with lots of column families (100-1000)
* Added BlockBasedTableOptions.format_version option, which allows user to specify which version of block based table he wants. As a general guideline, newer versions have more features, but might not be readable by older versions of RocksDB.
* Added new block based table format (version 2), which you can enable by setting BlockBasedTableOptions.format_version = 2. This format changes how we encode size information in compressed blocks and should help with memory allocations if you're using Zlib or BZip2 compressions.
* MemEnv (env that stores data in memory) is now available in default library build. You can create it by calling NewMemEnv().
* Add SliceTransform.SameResultWhenAppended() to help users determine it is safe to apply prefix bloom/hash.
* Block based table now makes use of prefix bloom filter if it is a full fulter.
* Block based table remembers whether a whole key or prefix based bloom filter is supported in SST files. Do a sanity check when reading the file with users' configuration.
* Fixed a bug in ReadOnlyBackupEngine that deleted corrupted backups in some cases, even though the engine was ReadOnly
* options.level_compaction_dynamic_level_bytes, a feature to allow RocksDB to pick dynamic base of bytes for levels. With this feature turned on, we will automatically adjust max bytes for each level. The goal of this feature is to have lower bound on size amplification. For more details, see comments in options.h.
* Added an abstract base class WriteBatchBase for write batches
* Fixed a bug where we start deleting files of a dropped column families even if there are still live references to it

### Public API changes
* Deprecated skip_log_error_on_recovery and table_cache_remove_scan_count_limit options.
* Logger method logv with log level parameter is now virtual

### RocksJava
* Added compression per level API.
* MemEnv is now available in RocksJava via RocksMemEnv class.
* lz4 compression is now included in rocksjava static library when running `make rocksdbjavastatic`.
* Overflowing a size_t when setting rocksdb options now throws an IllegalArgumentException, which removes the necessity for a developer to catch these Exceptions explicitly.

## 3.9.0 (2014-12-08)

### New Features
* Add rocksdb::GetThreadList(), which in the future will return the current status of all
  rocksdb-related threads.  We will have more code instruments in the following RocksDB
  releases.
* Change convert function in rocksdb/utilities/convenience.h to return Status instead of boolean.
  Also add support for nested options in convert function

### Public API changes
* New API to create a checkpoint added. Given a directory name, creates a new
  database which is an image of the existing database.
* New API LinkFile added to Env. If you implement your own Env class, an
  implementation of the API LinkFile will have to be provided.
* MemTableRep takes MemTableAllocator instead of Arena

### Improvements
* RocksDBLite library now becomes smaller and will be compiled with -fno-exceptions flag.

## 3.8.0 (2014-11-14)

### Public API changes
* BackupEngine::NewBackupEngine() was deprecated; please use BackupEngine::Open() from now on.
* BackupableDB/RestoreBackupableDB have new GarbageCollect() methods, which will clean up files from corrupt and obsolete backups.
* BackupableDB/RestoreBackupableDB have new GetCorruptedBackups() methods which list corrupt backups.

### Cleanup
* Bunch of code cleanup, some extra warnings turned on (-Wshadow, -Wshorten-64-to-32, -Wnon-virtual-dtor)

### New features
* CompactFiles and EventListener, although they are still in experimental state
* Full ColumnFamily support in RocksJava.

## 3.7.0 (2014-11-06)
### Public API changes
* Introduce SetOptions() API to allow adjusting a subset of options dynamically online
* Introduce 4 new convenient functions for converting Options from string: GetColumnFamilyOptionsFromMap(), GetColumnFamilyOptionsFromString(), GetDBOptionsFromMap(), GetDBOptionsFromString()
* Remove WriteBatchWithIndex.Delete() overloads using SliceParts
* When opening a DB, if options.max_background_compactions is larger than the existing low pri pool of options.env, it will enlarge it. Similarly, options.max_background_flushes is larger than the existing high pri pool of options.env, it will enlarge it.

## 3.6.0 (2014-10-07)
### Disk format changes
* If you're using RocksDB on ARM platforms and you're using default bloom filter, there is a disk format change you need to be aware of. There are three steps you need to do when you convert to new release: 1. turn off filter policy, 2. compact the whole database, 3. turn on filter policy

### Behavior changes
* We have refactored our system of stalling writes.  Any stall-related statistics' meanings are changed. Instead of per-write stall counts, we now count stalls per-epoch, where epochs are periods between flushes and compactions. You'll find more information in our Tuning Perf Guide once we release RocksDB 3.6.
* When disableDataSync=true, we no longer sync the MANIFEST file.
* Add identity_as_first_hash property to CuckooTable. SST file needs to be rebuilt to be opened by reader properly.

### Public API changes
* Change target_file_size_base type to uint64_t from int.
* Remove allow_thread_local. This feature was proved to be stable, so we are turning it always-on.

## 3.5.0 (2014-09-03)
### New Features
* Add include/utilities/write_batch_with_index.h, providing a utility class to query data out of WriteBatch when building it.
* Move BlockBasedTable related options to BlockBasedTableOptions from Options. Change corresponding JNI interface. Options affected include:
  no_block_cache, block_cache, block_cache_compressed, block_size, block_size_deviation, block_restart_interval, filter_policy, whole_key_filtering. filter_policy is changed to shared_ptr from a raw pointer.
* Remove deprecated options: disable_seek_compaction and db_stats_log_interval
* OptimizeForPointLookup() takes one parameter for block cache size. It now builds hash index, bloom filter, and block cache.

### Public API changes
* The Prefix Extractor used with V2 compaction filters is now passed user key to SliceTransform::Transform instead of unparsed RocksDB key.

## 3.4.0 (2014-08-18)
### New Features
* Support Multiple DB paths in universal style compactions
* Add feature of storing plain table index and bloom filter in SST file.
* CompactRange() will never output compacted files to level 0. This used to be the case when all the compaction input files were at level 0.
* Added iterate_upper_bound to define the extent upto which the forward iterator will return entries. This will prevent iterating over delete markers and overwritten entries for edge cases where you want to break out the iterator anyways. This may improve performance in case there are a large number of delete markers or overwritten entries.

### Public API changes
* DBOptions.db_paths now is a vector of a DBPath structure which indicates both of path and target size
* NewPlainTableFactory instead of bunch of parameters now accepts PlainTableOptions, which is defined in include/rocksdb/table.h
* Moved include/utilities/*.h to include/rocksdb/utilities/*.h
* Statistics APIs now take uint32_t as type instead of Tickers. Also make two access functions getTickerCount and histogramData const
* Add DB property rocksdb.estimate-num-keys, estimated number of live keys in DB.
* Add DB::GetIntProperty(), which returns DB properties that are integer as uint64_t.
* The Prefix Extractor used with V2 compaction filters is now passed user key to SliceTransform::Transform instead of unparsed RocksDB key.

## 3.3.0 (2014-07-10)
### New Features
* Added JSON API prototype.
* HashLinklist reduces performance outlier caused by skewed bucket by switching data in the bucket from linked list to skip list. Add parameter threshold_use_skiplist in NewHashLinkListRepFactory().
* RocksDB is now able to reclaim storage space more effectively during the compaction process.  This is done by compensating the size of each deletion entry by the 2X average value size, which makes compaction to be triggered by deletion entries more easily.
* Add TimeOut API to write.  Now WriteOptions have a variable called timeout_hint_us.  With timeout_hint_us set to non-zero, any write associated with this timeout_hint_us may be aborted when it runs longer than the specified timeout_hint_us, and it is guaranteed that any write completes earlier than the specified time-out will not be aborted due to the time-out condition.
* Add a rate_limiter option, which controls total throughput of flush and compaction. The throughput is specified in bytes/sec. Flush always has precedence over compaction when available bandwidth is constrained.

### Public API changes
* Removed NewTotalOrderPlainTableFactory because it is not used and implemented semantically incorrect.

## 3.2.0 (2014-06-20)

### Public API changes
* We removed seek compaction as a concept from RocksDB because:
1) It makes more sense for spinning disk workloads, while RocksDB is primarily designed for flash and memory,
2) It added some complexity to the important code-paths,
3) None of our internal customers were really using it.
Because of that, Options::disable_seek_compaction is now obsolete. It is still a parameter in Options, so it does not break the build, but it does not have any effect. We plan to completely remove it at some point, so we ask users to please remove this option from your code base.
* Add two parameters to NewHashLinkListRepFactory() for logging on too many entries in a hash bucket when flushing.
* Added new option BlockBasedTableOptions::hash_index_allow_collision. When enabled, prefix hash index for block-based table will not store prefix and allow hash collision, reducing memory consumption.

### New Features
* PlainTable now supports a new key encoding: for keys of the same prefix, the prefix is only written once. It can be enabled through encoding_type parameter of NewPlainTableFactory()
* Add AdaptiveTableFactory, which is used to convert from a DB of PlainTable to BlockBasedTabe, or vise versa. It can be created using NewAdaptiveTableFactory()

### Performance Improvements
* Tailing Iterator re-implemeted with ForwardIterator + Cascading Search Hint , see ~20% throughput improvement.

## 3.1.0 (2014-05-21)

### Public API changes
* Replaced ColumnFamilyOptions::table_properties_collectors with ColumnFamilyOptions::table_properties_collector_factories

### New Features
* Hash index for block-based table will be materialized and reconstructed more efficiently. Previously hash index is constructed by scanning the whole table during every table open.
* FIFO compaction style

## 3.0.0 (2014-05-05)

### Public API changes
* Added _LEVEL to all InfoLogLevel enums
* Deprecated ReadOptions.prefix and ReadOptions.prefix_seek. Seek() defaults to prefix-based seek when Options.prefix_extractor is supplied. More detail is documented in https://github.com/facebook/rocksdb/wiki/Prefix-Seek-API-Changes
* MemTableRepFactory::CreateMemTableRep() takes info logger as an extra parameter.

### New Features
* Column family support
* Added an option to use different checksum functions in BlockBasedTableOptions
* Added ApplyToAllCacheEntries() function to Cache

## 2.8.0 (2014-04-04)

* Removed arena.h from public header files.
* By default, checksums are verified on every read from database
* Change default value of several options, including: paranoid_checks=true, max_open_files=5000, level0_slowdown_writes_trigger=20, level0_stop_writes_trigger=24, disable_seek_compaction=true, max_background_flushes=1 and allow_mmap_writes=false
* Added is_manual_compaction to CompactionFilter::Context
* Added "virtual void WaitForJoin()" in class Env. Default operation is no-op.
* Removed BackupEngine::DeleteBackupsNewerThan() function
* Added new option -- verify_checksums_in_compaction
* Changed Options.prefix_extractor from raw pointer to shared_ptr (take ownership)
  Changed HashSkipListRepFactory and HashLinkListRepFactory constructor to not take SliceTransform object (use Options.prefix_extractor implicitly)
* Added Env::GetThreadPoolQueueLen(), which returns the waiting queue length of thread pools
* Added a command "checkconsistency" in ldb tool, which checks
  if file system state matches DB state (file existence and file sizes)
* Separate options related to block based table to a new struct BlockBasedTableOptions.
* WriteBatch has a new function Count() to return total size in the batch, and Data() now returns a reference instead of a copy
* Add more counters to perf context.
* Supports several more DB properties: compaction-pending, background-errors and cur-size-active-mem-table.

### New Features
* If we find one truncated record at the end of the MANIFEST or WAL files,
  we will ignore it. We assume that writers of these records were interrupted
  and that we can safely ignore it.
* A new SST format "PlainTable" is added, which is optimized for memory-only workloads. It can be created through NewPlainTableFactory() or NewTotalOrderPlainTableFactory().
* A new mem table implementation hash linked list optimizing for the case that there are only few keys for each prefix, which can be created through NewHashLinkListRepFactory().
* Merge operator supports a new function PartialMergeMulti() to allow users to do partial merges against multiple operands.
* Now compaction filter has a V2 interface. It buffers the kv-pairs sharing the same key prefix, process them in batches, and return the batched results back to DB. The new interface uses a new structure CompactionFilterContext for the same purpose as CompactionFilter::Context in V1.
* Geo-spatial support for locations and radial-search.

## 2.7.0 (2014-01-28)

### Public API changes

* Renamed `StackableDB::GetRawDB()` to `StackableDB::GetBaseDB()`.
* Renamed `WriteBatch::Data()` `const std::string& Data() const`.
* Renamed class `TableStats` to `TableProperties`.
* Deleted class `PrefixHashRepFactory`. Please use `NewHashSkipListRepFactory()` instead.
* Supported multi-threaded `EnableFileDeletions()` and `DisableFileDeletions()`.
* Added `DB::GetOptions()`.
* Added `DB::GetDbIdentity()`.

### New Features

* Added [BackupableDB](https://github.com/facebook/rocksdb/wiki/How-to-backup-RocksDB%3F)
* Implemented [TailingIterator](https://github.com/facebook/rocksdb/wiki/Tailing-Iterator), a special type of iterator that
  doesn't create a snapshot (can be used to read newly inserted data)
  and is optimized for doing sequential reads.
* Added property block for table, which allows (1) a table to store
  its metadata and (2) end user to collect and store properties they
  are interested in.
* Enabled caching index and filter block in block cache (turned off by default).
* Supported error report when doing manual compaction.
* Supported additional Linux platform flavors and Mac OS.
* Put with `SliceParts` - Variant of `Put()` that gathers output like `writev(2)`
* Bug fixes and code refactor for compatibility with upcoming Column
  Family feature.

### Performance Improvements

* Huge benchmark performance improvements by multiple efforts. For example, increase in readonly QPS from about 530k in 2.6 release to 1.1 million in 2.7 [1]
* Speeding up a way RocksDB deleted obsolete files - no longer listing the whole directory under a lock -- decrease in p99
* Use raw pointer instead of shared pointer for statistics: [5b825d](https://github.com/facebook/rocksdb/commit/5b825d6964e26ec3b4bb6faa708ebb1787f1d7bd) -- huge increase in performance -- shared pointers are slow
* Optimized locking for `Get()` -- [1fdb3f](https://github.com/facebook/rocksdb/commit/1fdb3f7dc60e96394e3e5b69a46ede5d67fb976c) -- 1.5x QPS increase for some workloads
* Cache speedup - [e8d40c3](https://github.com/facebook/rocksdb/commit/e8d40c31b3cca0c3e1ae9abe9b9003b1288026a9)
* Implemented autovector, which allocates first N elements on stack. Most of vectors in RocksDB are small. Also, we never want to allocate heap objects while holding a mutex. -- [c01676e4](https://github.com/facebook/rocksdb/commit/c01676e46d3be08c3c140361ef1f5884f47d3b3c)
* Lots of efforts to move malloc, memcpy and IO outside of locks<|MERGE_RESOLUTION|>--- conflicted
+++ resolved
@@ -18,11 +18,8 @@
 ### Bug Fixes
 * db_bench: Fix SeekRandomWriteRandom valid check. Use key and value only after checking iterator is valid.
 * Fix a JAVA build issue introduced by #597 (#680)
-<<<<<<< HEAD
 * support hash spdb as part of enable speedb features  (#653)
-=======
 * Static Pinning: Make static pinning decisions based on the table's level relative to the currently known last level with data (rather than bottommost level) at the time a table reader is created and added to the table cache (#662).
->>>>>>> ab9df1af
 
 ### Miscellaneous
 * Unit tests: Disable CancelCompactionWaitingOnConflict and CompactionLimiter in db_compaction_test since they sometimes fail or get stuck. These need to be investigated and reenabled.
