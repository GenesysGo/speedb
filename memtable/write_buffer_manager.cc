--- conflicted
+++ resolved
@@ -118,12 +118,9 @@
 }
 
 void WriteBufferManager::FreeMem(size_t mem) {
-<<<<<<< HEAD
-PERF_MARKER(__PRETTY_FUNCTION__);
-=======
+PERF_MARKER(__PRETTY_FUNCTION__);
   const auto is_enabled = enabled();
 
->>>>>>> f57f24cf
   if (cache_res_mgr_ != nullptr) {
     FreeMemWithCache(mem);
   } else if (is_enabled) {
